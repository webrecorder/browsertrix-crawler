import Redis from "ioredis";
<<<<<<< HEAD
// import dotenv from "dotenv";
//
// dotenv.config({path: "/.env"});
=======
>>>>>>> 05648a62

export async function initBroadCrawlRedis() {
  const board_crawl_redis = new Redis({
    host: process.env.REDIS_HOST,
    port: process.env.REDIS_PORT
  });
  await board_crawl_redis.connect();
  return board_crawl_redis;
}<|MERGE_RESOLUTION|>--- conflicted
+++ resolved
@@ -1,10 +1,4 @@
 import Redis from "ioredis";
-<<<<<<< HEAD
-// import dotenv from "dotenv";
-//
-// dotenv.config({path: "/.env"});
-=======
->>>>>>> 05648a62
 
 export async function initBroadCrawlRedis() {
   const board_crawl_redis = new Redis({
