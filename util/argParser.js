import path from "path";
import fs from "fs";
import os from "os";

import yaml from "js-yaml";
import { KnownDevices as devices } from "puppeteer-core";
import yargs from "yargs";
import { hideBin } from "yargs/helpers";

import { BEHAVIOR_LOG_FUNC, WAIT_UNTIL_OPTS } from "./constants.js";
import { ScopedSeed } from "./seeds.js";
import { interpolateFilename } from "./storage.js";
import { screenshotTypes } from "./screenshots.js";
import { logger } from "./logger.js";


// ============================================================================
class ArgParser {
  get cliOpts() {
    return {
      "seeds": {
        alias: "url",
        describe: "The URL to start crawling from",
        type: "array",
        default: [],
      },

      "seedFile": {
        alias: ["urlFile"],
        describe: "If set, read a list of seed urls, one per line, from the specified",
        type: "string",
      },

      "workers": {
        alias: "w",
        describe: "The number of workers to run in parallel",
        default: 1,
        type: "number",
      },

      "crawlId": {
        alias: "id",
        describe: "A user provided ID for this crawl or crawl configuration (can also be set via CRAWL_ID env var)",
        type: "string",
        default: process.env.CRAWL_ID || os.hostname(),
      },

      "newContext": {
        describe: "Deprecated as of 0.8.0, any values passed will be ignored",
        default: null,
        type: "string"
      },

      "waitUntil": {
        describe: "Puppeteer page.goto() condition to wait for before continuing, can be multiple separated by ','",
        default: "load,networkidle2",
      },

      "depth": {
        describe: "The depth of the crawl for all seeds",
        default: -1,
        type: "number",
      },

      "extraHops": {
        describe: "Number of extra 'hops' to follow, beyond the current scope",
        default: 0,
        type: "number"
      },

      "pageLimit": {
        alias: "limit",
        describe: "Limit crawl to this number of pages",
        default: 0,
        type: "number",
      },

      "maxPageLimit": {
        describe: "Maximum pages to crawl, overriding  pageLimit if both are set",
        default: 0,
        type: "number",
      },

      "pageLoadTimeout": {
        alias: "timeout",
        describe: "Timeout for each page to load (in seconds)",
        default: 90,
        type: "number",
      },

      "scopeType": {
        describe: "A predefined scope of the crawl. For more customization, use 'custom' and set scopeIncludeRx regexes",
        type: "string",
        choices: ["page", "page-spa", "prefix", "host", "domain", "any", "custom"]
      },

      "scopeIncludeRx": {
        alias: "include",
        describe: "Regex of page URLs that should be included in the crawl (defaults to the immediate directory of URL)",
      },

      "scopeExcludeRx": {
        alias: "exclude",
        describe: "Regex of page URLs that should be excluded from the crawl."
      },

      "allowHashUrls": {
        describe: "Allow Hashtag URLs, useful for single-page-application crawling or when different hashtags load dynamic content",
      },

      "blockRules": {
        describe: "Additional rules for blocking certain URLs from being loaded, by URL regex and optionally via text match in an iframe",
        type: "array",
        default: [],
      },

      "blockMessage": {
        describe: "If specified, when a URL is blocked, a record with this error message is added instead",
        type: "string",
      },

      "blockAds": {
        alias: "blockads",
        describe: "If set, block advertisements from being loaded (based on Stephen Black's blocklist)",
        type: "boolean",
        default: false,
      },

      "adBlockMessage": {
        describe: "If specified, when an ad is blocked, a record with this error message is added instead",
        type: "string",
      },

      "collection": {
        alias: "c",
        describe: "Collection name to crawl to (replay will be accessible under this name in pywb preview)",
        type: "string",
        default: "crawl-@ts"
      },

      "headless": {
        describe: "Run in headless mode, otherwise start xvfb",
        type: "boolean",
        default: false,
      },

      "driver": {
        describe: "JS driver for the crawler",
        type: "string",
        default: "./defaultDriver.js",
      },

      "generateCDX": {
        alias: ["generatecdx", "generateCdx"],
        describe: "If set, generate index (CDXJ) for use with pywb after crawl is done",
        type: "boolean",
        default: false,
      },

      "combineWARC": {
        alias: ["combinewarc", "combineWarc"],
        describe: "If set, combine the warcs",
        type: "boolean",
        default: false,
      },

      "rolloverSize": {
        describe: "If set, declare the rollover size",
        default: 1000000000,
        type: "number",
      },

      "generateWACZ": {
        alias: ["generatewacz", "generateWacz"],
        describe: "If set, generate wacz",
        type: "boolean",
        default: false,
      },

      "logging": {
        describe: "Logging options for crawler, can include: stats (enabled by default), jserrors, pywb, debug",
        type: "string",
        default: "stats",
      },

      "logLevel": {
        describe: "Comma-separated list of log levels to include in logs",
        type: "string",
        default: "",
      },

      "context": {
        describe: "Comma-separated list of contexts to include in logs",
        type: "string",
        default: "",
      },

      "text": {
        describe: "If set, extract text to the pages.jsonl file",
        type: "boolean",
        default: false,
      },

      "cwd": {
        describe: "Crawl working directory for captures (pywb root). If not set, defaults to process.cwd()",
        type: "string",
        default: process.cwd(),
      },

      "mobileDevice": {
        describe: "Emulate mobile device by name from: https://github.com/puppeteer/puppeteer/blob/main/src/common/DeviceDescriptors.ts",
        type: "string",
      },

      "userAgent": {
        describe: "Override user-agent with specified string",
        type: "string",
      },

      "userAgentSuffix": {
        describe: "Append suffix to existing browser user-agent (ex: +MyCrawler, info@example.com)",
        type: "string",
      },

      "useSitemap": {
        alias: "sitemap",
        describe: "If enabled, check for sitemaps at /sitemap.xml, or custom URL if URL is specified",
      },

      "statsFilename": {
        describe: "If set, output stats as JSON to this file. (Relative filename resolves to crawl working directory)"
      },

      "behaviors": {
        describe: "Which background behaviors to enable on each page",
        default: "autoplay,autofetch,autoscroll,siteSpecific",
        type: "string",
      },

      "behaviorTimeout": {
        describe: "If >0, timeout (in seconds) for in-page behavior will run on each page. If 0, a behavior can run until finish.",
        default: 90,
        type: "number",
      },

      "pageExtraDelay": {
        alias: "delay",
        describe: "If >0, amount of time to sleep (in seconds) after behaviors before moving on to next page",
        default: 0,
        type: "number",
      },

      "profile": {
        describe: "Path to tar.gz file which will be extracted and used as the browser profile",
        type: "string",
      },

      "screenshot": {
        describe: "Screenshot options for crawler, can include: view, thumbnail, fullPage (comma-separated list)",
        type: "string",
        default: "",
      },

      "screencastPort": {
        describe: "If set to a non-zero value, starts an HTTP server with screencast accessible on this port",
        type: "number",
        default: 0
      },

      "screencastRedis": {
        describe: "If set, will use the state store redis pubsub for screencasting. Requires --redisStoreUrl to be set",
        type: "boolean",
        default: false
      },

      "warcInfo": {
        alias: ["warcinfo"],
        describe: "Optional fields added to the warcinfo record in combined WARCs",
        type: "object"
      },

      "redisStoreUrl": {
        describe: "If set, url for remote redis server to store state. Otherwise, using in-memory store",
        type: "string",
        default: "redis://localhost:6379/0"
      },

      "saveState": {
        describe: "If the crawl state should be serialized to the crawls/ directory. Defaults to 'partial', only saved when crawl is interrupted",
        type: "string",
        default: "partial",
        choices: ["never", "partial", "always"]
      },

      "saveStateInterval": {
        describe: "If save state is set to 'always', also save state during the crawl at this interval (in seconds)",
        type: "number",
        default: 300,
      },

      "saveStateHistory": {
        describe: "Number of save states to keep during the duration of a crawl",
        type: "number",
        default: 5,
      },

      "sizeLimit": {
        describe: "If set, save state and exit if size limit exceeds this value",
        type: "number",
        default: 0,
      },

      "diskUtilization": {
        describe: "If set, save state and exit if disk utilization exceeds this percentage value",
        type: "number",
        default: 90,
      },

      "timeLimit": {
        describe: "If set, save state and exit after time limit, in seconds",
        type: "number",
        default: 0,
      },

      "healthCheckPort": {
        describe: "port to run healthcheck on",
        type: "number",
        default: 0,
      },

      "overwrite": {
        describe: "overwrite current crawl data: if set, existing collection directory will be deleted before crawl is started",
        type: "boolean",
        default: false
      },

      "waitOnDone": {
        describe: "if set, wait for interrupt signal when finished instead of exiting",
        type: "boolean",
        default: false
      },

      "netIdleWait": {
        describe: "if set, wait for network idle after page load and after behaviors are done (in seconds). if -1 (default), determine based on scope",
        type: "number",
        default: -1
      },

      "lang": {
        describe: "if set, sets the language used by the browser, should be ISO 639 language[-country] code",
        type: "string"
      },

      "title": {
        describe: "If set, write supplied title into WACZ datapackage.json metadata",
        type: "string"
      },

      "description": {
        alias: ["desc"],
        describe: "If set, write supplied description into WACZ datapackage.json metadata",
        type: "string"
      },

      "originOverride": {
        describe: "if set, will redirect requests from each origin in key to origin in the value, eg. --originOverride https://host:port=http://alt-host:alt-port",
        type: "array",
        default: [],
      },

      "logErrorsToRedis": {
        describe: "If set, write error messages to redis",
        type: "boolean",
        default: false,
      },
<<<<<<< HEAD

      "failOnFailedSeed": {
        describe: "If set, crawler will fail with exit code 1 if any seed fails",
        type: "boolean",
        default: false
      }
=======
>>>>>>> 71b618fe
    };
  }

  parseArgs(argv) {
    argv = argv || process.argv;

    if (process.env.CRAWL_ARGS) {
      argv = argv.concat(process.env.CRAWL_ARGS.split(" "));
    }

    let origConfig = {};

    const parsed = yargs(hideBin(argv))
      .usage("crawler [options]")
      .option(this.cliOpts)
      .config("config", "Path to YAML config file", (configPath) => {
        if (configPath === "/crawls/stdin") {
          configPath = process.stdin.fd;
        }
        origConfig = yaml.load(fs.readFileSync(configPath, "utf8"));
        return origConfig;
      })
      .check((argv) => this.validateArgs(argv))
      .argv;

    return {parsed, origConfig};
  }


  validateArgs(argv) {
    argv.collection = interpolateFilename(argv.collection, argv.crawlId);

    // Check that the collection name is valid.
    if (argv.collection.search(/^[\w][\w-]*$/) === -1){
      logger.fatal(`\n${argv.collection} is an invalid collection name. Please supply a collection name only using alphanumeric characters and the following characters [_ - ]\n`);
    }

    // waitUntil condition must be: load, domcontentloaded, networkidle0, networkidle2
    // can be multiple separate by comma
    // (see: https://github.com/puppeteer/puppeteer/blob/main/docs/api.md#pagegotourl-options)
    if (typeof argv.waitUntil != "object"){
      argv.waitUntil = argv.waitUntil.split(",");
    }

    for (const opt of argv.waitUntil) {
      if (!WAIT_UNTIL_OPTS.includes(opt)) {
        logger.fatal("Invalid waitUntil option, must be one of: " + WAIT_UNTIL_OPTS.join(","));
      }
    }

    // validate screenshot options
    if (argv.screenshot) {
      const passedScreenshotTypes = argv.screenshot.split(",");
      argv.screenshot = [];
      passedScreenshotTypes.forEach((element) => {
        if (element in screenshotTypes) {
          argv.screenshot.push(element);
        } else {
          logger.warn(`${element} not found in ${screenshotTypes}`);
        }
      });
    }

    // log options
    argv.logging = argv.logging.split(",");
    argv.logLevel = argv.logLevel ? argv.logLevel.split(",") : [];
    argv.context = argv.context ? argv.context.split(",") : [];

    // background behaviors to apply
    const behaviorOpts = {};
    if (typeof argv.behaviors != "object"){
      argv.behaviors = argv.behaviors.split(",");
    }
    argv.behaviors.forEach((x) => behaviorOpts[x] = true);
    behaviorOpts.log = BEHAVIOR_LOG_FUNC;
    argv.behaviorOpts = JSON.stringify(behaviorOpts);

    if (argv.newContext) {
      logger.info("Note: The newContext argument is deprecated in 0.8.0. Values passed to this option will be ignored");
    }


    if (argv.mobileDevice) {
      argv.emulateDevice = devices[argv.mobileDevice.replace("-", " ")];
      if (!argv.emulateDevice) {
        logger.fatal("Unknown device: " + argv.mobileDevice);
      }
    } else {
      argv.emulateDevice = {viewport: null};
    }

    if (argv.seedFile) {
      const urlSeedFile = fs.readFileSync(argv.seedFile, "utf8");
      const urlSeedFileList = urlSeedFile.split("\n");

      if (typeof(argv.seeds) === "string") {
        argv.seeds = [argv.seeds];
      }

      for (const seed of urlSeedFileList) {
        if (seed) {
          argv.seeds.push(seed);
        }
      }
    }

    if (argv.netIdleWait === -1) {
      if (argv.scopeType === "page" || argv.scopeType === "page-spa") {
        argv.netIdleWait = 15;
      } else {
        argv.netIdleWait = 2;
      }
      //logger.debug(`Set netIdleWait to ${argv.netIdleWait} seconds`);
    }

    // prefer argv.include only if string or a non-empty array
    if (argv.include && (typeof(argv.include) === "string" || argv.include.length)) {
      if (argv.scopeType && argv.scopeType !== "custom") {
        logger.info("You've specified a --scopeType and a --scopeIncludeRx / --include regex. The custom scope regex will take precedence, overriding the scopeType");
        argv.scopeType = "custom";
      }
    }

    const scopeOpts = {
      scopeType: argv.scopeType,
      sitemap: argv.sitemap,
      include: argv.include,
      exclude: argv.exclude,
      depth: argv.depth,
      extraHops: argv.extraHops,
    };

    argv.scopedSeeds = [];

    for (let seed of argv.seeds) {
      if (typeof(seed) === "string") {
        seed = {url: seed};
      }
      argv.scopedSeeds.push(new ScopedSeed({...scopeOpts, ...seed}));
    }

    // Resolve statsFilename
    if (argv.statsFilename) {
      argv.statsFilename = path.resolve(argv.cwd, argv.statsFilename);
    }

    if ((argv.diskUtilization < 0 || argv.diskUtilization > 99)) {
      argv.diskUtilization = 90;
    }

    return true;
  }
}

export function parseArgs(argv) {
  return new ArgParser().parseArgs(argv);
}<|MERGE_RESOLUTION|>--- conflicted
+++ resolved
@@ -373,15 +373,12 @@
         type: "boolean",
         default: false,
       },
-<<<<<<< HEAD
 
       "failOnFailedSeed": {
         describe: "If set, crawler will fail with exit code 1 if any seed fails",
         type: "boolean",
         default: false
       }
-=======
->>>>>>> 71b618fe
     };
   }
 
