--- conflicted
+++ resolved
@@ -91,21 +91,7 @@
       }
     }
 
-<<<<<<< HEAD
     return this.page;
-=======
-    await this.initPage();
-
-    const url = job.getUrl();
-
-    logger.info("Starting page", {"workerid": this.id, "page": url}, "worker");
-
-    return await this.crawlPage({
-      page: this.page,
-      cdp: this.cdp,
-      data: urlData,
-    });
->>>>>>> 684ff0f4
   }
 }
 
@@ -175,36 +161,24 @@
   }
 
   async crawlPageInWorker() {
-<<<<<<< HEAD
-    const worker = await this.getAvailableWorker();
-
-    const data = await this.crawlState.popFromQueue();
+    const data = await this.crawlState.nextFromQueue();
 
     if (!data) {
-      logger.debug("No crawl tasks available - waiting for pending pages to finish", {}, "worker");
-      this.freeWorker(worker);
-      return;
-    }
-
-    const { url } = data;
-
-    const page = await worker.initPage();
-
-    logger.info("Starting page", {"workerid": worker.id, "page": url}, "worker");
-=======
-    const job = await this.crawlState.shift();
-
-    if (!job) {
-      logger.debug("No jobs available - waiting for pending pages to finish", {pending: this.queue.pending}, "worker");
+      logger.debug("No crawl tasks available - waiting for pending pages to finish", {pending: this.queue.pending}, "worker");
       await sleep(10);
       return;
     }
 
     const worker = await this.getAvailableWorker();
->>>>>>> 684ff0f4
+
+    const { url } = data;
+
+    const { page, cdp } = await worker.initPage();
+
+    logger.info("Starting page", {"workerid": worker.id, "page": url}, "worker");
 
     const result = await timedRun(
-      worker.task({ page, data }),
+      worker.crawlPage({ page, data, cdp }),
       this.totalTimeout,
       "Page Worker Timeout",
       {"workerid": worker.id},
@@ -216,26 +190,7 @@
 
       await worker.closePage();
 
-<<<<<<< HEAD
       logger.warn("Page Load Failed", {url}, "worker");
-=======
-      if (job.callbacks) {
-        logger.debug("Calling job reject callback", {job}, "worker");
-        job.callbacks.reject("timed out");
-      }
-      // if (this.healthChecker) {
-      //   this.healthChecker.incError();
-      // }
-    } else {
-      // if (this.healthChecker) {
-      //   this.healthChecker.resetErrors();
-      // }
-
-      if (job.callbacks) {
-        logger.debug("Calling job resolve callback", {job}, "worker");
-        job.callbacks.resolve(result);
-      }
->>>>>>> 684ff0f4
     }
 
     this.freeWorker(worker);
