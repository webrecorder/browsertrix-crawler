{
  "name": "browsertrix-crawler",
<<<<<<< HEAD
  "version": "1.0.0-beta.0",
=======
  "version": "0.12.3",
>>>>>>> c3b98e50
  "main": "browsertrix-crawler",
  "type": "module",
  "repository": "https://github.com/webrecorder/browsertrix-crawler",
  "author": "Ilya Kreymer <ikreymer@gmail.com>, Webrecorder Software",
  "license": "AGPL-3.0-or-later",
  "scripts": {
    "tsc": "tsc",
    "format": "prettier . --check",
    "format:fix": "prettier . --write",
    "lint": "eslint .",
    "lint:fix": "yarn format:fix && eslint . --fix",
    "test": "yarn node --experimental-vm-modules $(yarn bin jest --bail 1)",
    "prepare": "husky install"
  },
  "dependencies": {
    "@novnc/novnc": "^1.4.0",
    "@webrecorder/wabac": "^2.16.12",
    "browsertrix-behaviors": "^0.5.2",
    "crc": "^4.3.2",
    "get-folder-size": "^4.0.0",
    "husky": "^8.0.3",
    "ioredis": "^5.3.2",
    "js-yaml": "^4.1.0",
    "minio": "^7.1.3",
    "p-queue": "^7.3.4",
    "puppeteer-core": "^20.7.4",
<<<<<<< HEAD
    "sharp": "^0.32.1",
    "sitemapper": "^3.2.6",
    "tsc": "^2.0.4",
=======
    "sharp": "^0.32.6",
    "sitemapper": "^3.2.5",
>>>>>>> c3b98e50
    "uuid": "8.3.2",
    "warcio": "^2.2.1",
    "ws": "^7.4.4",
    "yargs": "^17.7.2"
  },
  "devDependencies": {
    "@types/js-yaml": "^4.0.8",
    "@types/node": "^20.8.7",
    "@types/uuid": "^9.0.6",
    "@types/ws": "^8.5.8",
    "@typescript-eslint/eslint-plugin": "^6.10.0",
    "@typescript-eslint/parser": "^6.10.0",
    "eslint": "^8.53.0",
    "eslint-config-prettier": "^9.0.0",
    "eslint-plugin-react": "^7.22.0",
    "jest": "^29.2.1",
    "md5": "^2.3.0",
    "prettier": "3.0.3",
    "typescript": "^5.2.2"
  },
  "jest": {
    "transform": {},
    "testTimeout": 90000
  }
}<|MERGE_RESOLUTION|>--- conflicted
+++ resolved
@@ -1,10 +1,6 @@
 {
   "name": "browsertrix-crawler",
-<<<<<<< HEAD
   "version": "1.0.0-beta.0",
-=======
-  "version": "0.12.3",
->>>>>>> c3b98e50
   "main": "browsertrix-crawler",
   "type": "module",
   "repository": "https://github.com/webrecorder/browsertrix-crawler",
@@ -31,14 +27,9 @@
     "minio": "^7.1.3",
     "p-queue": "^7.3.4",
     "puppeteer-core": "^20.7.4",
-<<<<<<< HEAD
-    "sharp": "^0.32.1",
+    "sharp": "^0.32.6",
     "sitemapper": "^3.2.6",
     "tsc": "^2.0.4",
-=======
-    "sharp": "^0.32.6",
-    "sitemapper": "^3.2.5",
->>>>>>> c3b98e50
     "uuid": "8.3.2",
     "warcio": "^2.2.1",
     "ws": "^7.4.4",
