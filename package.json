{
  "name": "browsertrix-crawler",
  "version": "0.10.1",
  "main": "browsertrix-crawler",
  "type": "module",
  "repository": "https://github.com/webrecorder/browsertrix-crawler",
  "author": "Ilya Kreymer <ikreymer@gmail.com>, Webrecorder Software",
  "license": "AGPL-3.0-or-later",
  "scripts": {
    "lint": "eslint *.js util/*.js tests/*.test.js",
    "test": "yarn node --experimental-vm-modules $(yarn bin jest --bail 1)"
  },
  "dependencies": {
    "@novnc/novnc": "^1.4.0",
    "aws-sdk": "^2.1399.0",
    "body-parser": "^1.20.2",
<<<<<<< HEAD
    "browsertrix-behaviors": "^0.5.0-beta.0",
    "dotenv": "^16.1.4",
=======
    "browsertrix-behaviors": "^0.5.0",
>>>>>>> 05648a62
    "express": "^4.18.2",
    "get-folder-size": "^4.0.0",
    "ioredis": "^4.27.1",
    "js-yaml": "^4.1.0",
    "minio": "7.0.26",
    "puppeteer-core": "^20.4.0",
    "sharp": "^0.32.1",
    "sitemapper": "^3.1.2",
    "uuid": "8.3.2",
    "warcio": "^1.6.0",
    "ws": "^7.4.4",
    "yargs": "^16.0.3"
  },
  "devDependencies": {
    "eslint": "^7.20.0",
    "eslint-plugin-react": "^7.22.0",
    "jest": "^29.2.1",
    "md5": "^2.3.0"
  },
  "jest": {
    "transform": {},
    "testTimeout": 90000
  }
}<|MERGE_RESOLUTION|>--- conflicted
+++ resolved
@@ -14,12 +14,7 @@
     "@novnc/novnc": "^1.4.0",
     "aws-sdk": "^2.1399.0",
     "body-parser": "^1.20.2",
-<<<<<<< HEAD
-    "browsertrix-behaviors": "^0.5.0-beta.0",
-    "dotenv": "^16.1.4",
-=======
     "browsertrix-behaviors": "^0.5.0",
->>>>>>> 05648a62
     "express": "^4.18.2",
     "get-folder-size": "^4.0.0",
     "ioredis": "^4.27.1",
