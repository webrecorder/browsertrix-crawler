{
  "name": "browsertrix-crawler",
  "version": "0.10.2",
  "main": "browsertrix-crawler",
  "type": "module",
  "repository": "https://github.com/webrecorder/browsertrix-crawler",
  "author": "Ilya Kreymer <ikreymer@gmail.com>, Webrecorder Software",
  "license": "AGPL-3.0-or-later",
  "scripts": {
    "lint": "eslint *.js util/*.js tests/*.test.js",
    "test": "yarn node --experimental-vm-modules $(yarn bin jest --bail 1)"
  },
  "dependencies": {
    "@novnc/novnc": "^1.4.0",
<<<<<<< HEAD
    "@webrecorder/wabac": "^2.15.3",
    "browsertrix-behaviors": "github:webrecorder/browsertrix-behaviors#custom-fetch-header",
=======
    "browsertrix-behaviors": "^0.5.1",
>>>>>>> 442f4486
    "get-folder-size": "^4.0.0",
    "ioredis": "^4.27.1",
    "js-yaml": "^4.1.0",
    "minio": "7.0.26",
<<<<<<< HEAD
    "p-queue": "^7.3.4",
    "puppeteer-core": "^20.4.0",
=======
    "puppeteer-core": "^20.7.4",
>>>>>>> 442f4486
    "sharp": "^0.32.1",
    "sitemapper": "^3.1.2",
    "uuid": "8.3.2",
    "warcio": "github:webrecorder/warcio.js#streaming-serializer",
    "ws": "^7.4.4",
    "yargs": "^16.0.3"
  },
  "devDependencies": {
    "eslint": "^8.37.0",
    "eslint-plugin-react": "^7.22.0",
    "jest": "^29.2.1",
    "md5": "^2.3.0"
  },
  "jest": {
    "transform": {},
    "testTimeout": 90000
  }
}<|MERGE_RESOLUTION|>--- conflicted
+++ resolved
@@ -1,6 +1,6 @@
 {
   "name": "browsertrix-crawler",
-  "version": "0.10.2",
+  "version": "0.11.0",
   "main": "browsertrix-crawler",
   "type": "module",
   "repository": "https://github.com/webrecorder/browsertrix-crawler",
@@ -12,22 +12,14 @@
   },
   "dependencies": {
     "@novnc/novnc": "^1.4.0",
-<<<<<<< HEAD
-    "@webrecorder/wabac": "^2.15.3",
-    "browsertrix-behaviors": "github:webrecorder/browsertrix-behaviors#custom-fetch-header",
-=======
+    "@webrecorder/wabac": "^2.16.6",
     "browsertrix-behaviors": "^0.5.1",
->>>>>>> 442f4486
     "get-folder-size": "^4.0.0",
     "ioredis": "^4.27.1",
     "js-yaml": "^4.1.0",
     "minio": "7.0.26",
-<<<<<<< HEAD
     "p-queue": "^7.3.4",
-    "puppeteer-core": "^20.4.0",
-=======
-    "puppeteer-core": "^20.7.4",
->>>>>>> 442f4486
+    "puppeteer-core": "^20.9.0",
     "sharp": "^0.32.1",
     "sitemapper": "^3.1.2",
     "uuid": "8.3.2",
