{
  "name": "browsertrix-crawler",
<<<<<<< HEAD
  "version": "1.0.0-beta.0",
=======
  "version": "0.12.0-beta.2",
>>>>>>> 2aeda56d
  "main": "browsertrix-crawler",
  "type": "module",
  "repository": "https://github.com/webrecorder/browsertrix-crawler",
  "author": "Ilya Kreymer <ikreymer@gmail.com>, Webrecorder Software",
  "license": "AGPL-3.0-or-later",
  "scripts": {
    "lint": "eslint *.js util/*.js tests/*.test.js",
    "test": "yarn node --experimental-vm-modules $(yarn bin jest --bail 1)",
    "prepare": "husky install"
  },
  "dependencies": {
    "@novnc/novnc": "^1.4.0",
    "@webrecorder/wabac": "^2.16.12",
    "browsertrix-behaviors": "^0.5.2",
    "crc": "^4.3.2",
    "get-folder-size": "^4.0.0",
    "husky": "^8.0.3",
    "ioredis": "^4.27.1",
    "js-yaml": "^4.1.0",
    "minio": "7.0.26",
    "p-queue": "^7.3.4",
    "puppeteer-core": "^20.7.4",
    "sharp": "^0.32.1",
    "sitemapper": "^3.2.5",
    "uuid": "8.3.2",
    "warcio": "^2.2.0",
    "ws": "^7.4.4",
    "yargs": "^17.7.2"
  },
  "devDependencies": {
    "eslint": "^8.37.0",
    "eslint-plugin-react": "^7.22.0",
    "jest": "^29.2.1",
    "md5": "^2.3.0"
  },
  "jest": {
    "transform": {},
    "testTimeout": 90000
  }
}<|MERGE_RESOLUTION|>--- conflicted
+++ resolved
@@ -1,10 +1,6 @@
 {
   "name": "browsertrix-crawler",
-<<<<<<< HEAD
   "version": "1.0.0-beta.0",
-=======
-  "version": "0.12.0-beta.2",
->>>>>>> 2aeda56d
   "main": "browsertrix-crawler",
   "type": "module",
   "repository": "https://github.com/webrecorder/browsertrix-crawler",
