ARG BROWSER_VERSION=1.66.115
ARG BROWSER_IMAGE_BASE=webrecorder/browsertrix-browser-base:brave-${BROWSER_VERSION}

FROM ${BROWSER_IMAGE_BASE}

# needed to add args to main build stage
ARG BROWSER_VERSION

ENV PROXY_HOST=localhost \
    PROXY_PORT=8080 \
    PROXY_CA_URL=http://wsgiprox/download/pem \
    PROXY_CA_FILE=/tmp/proxy-ca.pem \
    DISPLAY=:99 \
    GEOMETRY=1360x1020x16 \
    BROWSER_VERSION=${BROWSER_VERSION} \
    BROWSER_BIN=google-chrome \
    OPENSSL_CONF=/app/openssl.conf \
    VNC_PASS=vncpassw0rd! \
    DETACHED_CHILD_PROC=1

WORKDIR /app

#ADD requirements.txt /app/
#RUN pip install -U setuptools; pip install -r requirements.txt

ADD package.json /app/

# to allow forcing rebuilds from this stage
ARG REBUILD

# Prefetch tldextract so pywb is able to boot in environments with limited internet access
<<<<<<< HEAD
#RUN tldextract --update
=======
RUN tldextract --update
>>>>>>> 068ee792

# Download and format ad host blocklist as JSON
RUN mkdir -p /tmp/ads && cd /tmp/ads && \
    curl -vs -o ad-hosts.txt https://raw.githubusercontent.com/StevenBlack/hosts/master/hosts && \
    cat ad-hosts.txt | grep '^0.0.0.0 '| awk '{ print $2; }' | grep -v '0.0.0.0' | jq --raw-input --slurp 'split("\n")' > /app/ad-hosts.json && \
    rm /tmp/ads/ad-hosts.txt

RUN yarn install --network-timeout 1000000

ADD tsconfig.json /app/
ADD src /app/src

RUN yarn run tsc

ADD config/ /app/

ADD html/ /app/html/

ARG RWP_VERSION=2.0.0
ADD https://cdn.jsdelivr.net/npm/replaywebpage@${RWP_VERSION}/ui.js /app/html/rwp/
ADD https://cdn.jsdelivr.net/npm/replaywebpage@${RWP_VERSION}/sw.js /app/html/rwp/
ADD https://cdn.jsdelivr.net/npm/replaywebpage@${RWP_VERSION}/adblock/adblock.gz /app/html/rwp/adblock.gz

RUN chmod a+x /app/dist/main.js /app/dist/create-login-profile.js && chmod a+r /app/html/rwp/*

RUN ln -s /app/dist/main.js /usr/bin/crawl; \
    ln -s /app/dist/main.js /usr/bin/qa; \
    ln -s /app/dist/create-login-profile.js /usr/bin/create-login-profile

WORKDIR /crawls

# enable to test custom behaviors build (from browsertrix-behaviors)
# COPY behaviors.js /app/node_modules/browsertrix-behaviors/dist/behaviors.js

# add brave/chromium group policies
RUN mkdir -p /etc/brave/policies/managed/
ADD config/policies /etc/brave/policies/managed/

ADD docker-entrypoint.sh /docker-entrypoint.sh
ENTRYPOINT ["/docker-entrypoint.sh"]

CMD ["crawl"]<|MERGE_RESOLUTION|>--- conflicted
+++ resolved
@@ -27,13 +27,6 @@
 
 # to allow forcing rebuilds from this stage
 ARG REBUILD
-
-# Prefetch tldextract so pywb is able to boot in environments with limited internet access
-<<<<<<< HEAD
-#RUN tldextract --update
-=======
-RUN tldextract --update
->>>>>>> 068ee792
 
 # Download and format ad host blocklist as JSON
 RUN mkdir -p /tmp/ads && cd /tmp/ads && \
