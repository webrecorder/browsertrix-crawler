ARG BROWSER_VERSION=1.68.141
ARG BROWSER_IMAGE_BASE=webrecorder/browsertrix-browser-base:brave-${BROWSER_VERSION}

FROM ${BROWSER_IMAGE_BASE}

# needed to add args to main build stage
ARG BROWSER_VERSION

ENV GEOMETRY=1360x1020x16 \
    BROWSER_VERSION=${BROWSER_VERSION} \
    BROWSER_BIN=google-chrome \
    OPENSSL_CONF=/app/openssl.conf \
    VNC_PASS=vncpassw0rd! \
    DETACHED_CHILD_PROC=1

EXPOSE 9222 9223 6080

WORKDIR /app

<<<<<<< HEAD
#ADD requirements.txt /app/
#RUN pip install -U setuptools; pip install -r requirements.txt
=======
ADD requirements.txt /app/
RUN python3 -m venv /app/python-venv && \
    /app/python-venv/bin/pip install -U setuptools && \
    /app/python-venv/bin/pip install -r requirements.txt && \
    ln -s /app/python-venv/bin/wacz /usr/bin/wacz && \
    ln -s /app/python-venv/bin/cdxj-indexer /usr/bin/cdxj-indexer
>>>>>>> c61a03de

ADD package.json yarn.lock /app/

# to allow forcing rebuilds from this stage
ARG REBUILD

# Download and format ad host blocklist as JSON
RUN mkdir -p /tmp/ads && cd /tmp/ads && \
    curl -vs -o ad-hosts.txt https://raw.githubusercontent.com/StevenBlack/hosts/master/hosts && \
    cat ad-hosts.txt | grep '^0.0.0.0 '| awk '{ print $2; }' | grep -v '0.0.0.0' | jq --raw-input --slurp 'split("\n")' > /app/ad-hosts.json && \
    rm /tmp/ads/ad-hosts.txt

RUN yarn install --network-timeout 1000000

ADD tsconfig.json /app/
ADD src /app/src

RUN yarn run tsc

ADD config/ /app/

ADD html/ /app/html/

ARG RWP_VERSION=2.1.4
ADD https://cdn.jsdelivr.net/npm/replaywebpage@${RWP_VERSION}/ui.js /app/html/rwp/
ADD https://cdn.jsdelivr.net/npm/replaywebpage@${RWP_VERSION}/sw.js /app/html/rwp/
ADD https://cdn.jsdelivr.net/npm/replaywebpage@${RWP_VERSION}/adblock/adblock.gz /app/html/rwp/adblock.gz

RUN chmod a+x /app/dist/main.js /app/dist/create-login-profile.js && chmod a+r /app/html/rwp/*

RUN ln -s /app/dist/main.js /usr/bin/crawl; \
    ln -s /app/dist/main.js /usr/bin/qa; \
    ln -s /app/dist/create-login-profile.js /usr/bin/create-login-profile

WORKDIR /crawls

# enable to test custom behaviors build (from browsertrix-behaviors)
# COPY behaviors.js /app/node_modules/browsertrix-behaviors/dist/behaviors.js

# add brave/chromium group policies
RUN mkdir -p /etc/brave/policies/managed/
ADD config/policies /etc/brave/policies/managed/

ADD docker-entrypoint.sh /docker-entrypoint.sh
ENTRYPOINT ["/docker-entrypoint.sh"]

CMD ["crawl"]<|MERGE_RESOLUTION|>--- conflicted
+++ resolved
@@ -16,18 +16,6 @@
 EXPOSE 9222 9223 6080
 
 WORKDIR /app
-
-<<<<<<< HEAD
-#ADD requirements.txt /app/
-#RUN pip install -U setuptools; pip install -r requirements.txt
-=======
-ADD requirements.txt /app/
-RUN python3 -m venv /app/python-venv && \
-    /app/python-venv/bin/pip install -U setuptools && \
-    /app/python-venv/bin/pip install -r requirements.txt && \
-    ln -s /app/python-venv/bin/wacz /usr/bin/wacz && \
-    ln -s /app/python-venv/bin/cdxj-indexer /usr/bin/cdxj-indexer
->>>>>>> c61a03de
 
 ADD package.json yarn.lock /app/
 
