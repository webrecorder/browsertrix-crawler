--- conflicted
+++ resolved
@@ -16,10 +16,6 @@
     BROWSER_BIN=google-chrome \
     OPENSSL_CONF=/app/openssl.conf \
     VNC_PASS=vncpassw0rd!
-<<<<<<< HEAD
-=======
-
->>>>>>> 05648a62
 
 WORKDIR /app
 
