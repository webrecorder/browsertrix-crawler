import child_process, { ChildProcess, StdioOptions } from "child_process";
import path from "path";
import fs, { WriteStream } from "fs";
import os from "os";
import fsp from "fs/promises";

import {
  RedisCrawlState,
  LoadState,
  QueueState,
  PageState,
  WorkerId,
} from "./util/state.js";

import { CrawlerArgs, parseArgs } from "./util/argParser.js";

import yaml from "js-yaml";

import { WACZ, WACZInitOpts, mergeCDXJ } from "./util/wacz.js";

import { HealthChecker } from "./util/healthcheck.js";
import { TextExtractViaSnapshot } from "./util/textextract.js";
import {
  initStorage,
  getFileSize,
  getDirSize,
  interpolateFilename,
  checkDiskUtilization,
  S3StorageSync,
} from "./util/storage.js";
import { ScreenCaster, WSTransport } from "./util/screencaster.js";
import { Screenshots } from "./util/screenshots.js";
import { initRedis } from "./util/redis.js";
import { logger, formatErr, LogDetails } from "./util/logger.js";
import { WorkerState, closeWorkers, runWorkers } from "./util/worker.js";
import { sleep, timedRun, secondsElapsed } from "./util/timing.js";
import { collectCustomBehaviors, getInfoString } from "./util/file_reader.js";

import { Browser } from "./util/browser.js";

import {
  ADD_LINK_FUNC,
  BEHAVIOR_LOG_FUNC,
  FETCH_FUNC,
  DISPLAY,
  ExtractSelector,
  PAGE_OP_TIMEOUT_SECS,
  SITEMAP_INITIAL_FETCH_TIMEOUT_SECS,
} from "./util/constants.js";

import { AdBlockRules, BlockRuleDecl, BlockRules } from "./util/blockrules.js";
import { OriginOverride } from "./util/originoverride.js";

import {
  CDPSession,
  Frame,
  HTTPRequest,
  HTTPResponse,
  Page,
  Protocol,
} from "puppeteer-core";
import { Recorder } from "./util/recorder.js";
import { SitemapReader } from "./util/sitemapper.js";
import { ScopedSeed } from "./util/seeds.js";
import {
  WARCWriter,
  createWARCInfo,
  setWARCInfo,
  streamFinish,
} from "./util/warcwriter.js";
import { isHTMLMime, isRedirectStatus } from "./util/reqresp.js";
import { initProxy } from "./util/proxy.js";

const behaviors = fs.readFileSync(
  new URL(
    "../node_modules/browsertrix-behaviors/dist/behaviors.js",
    import.meta.url,
  ),
  { encoding: "utf8" },
);

const RUN_DETACHED = process.env.DETACHED_CHILD_PROC == "1";

const POST_CRAWL_STATES = [
  "generate-wacz",
  "uploading-wacz",
  "generate-cdx",
  "generate-warc",
];

type PageEntry = {
  id: string;
  url: string;
  title?: string;
  loadState?: number;
  mime?: string;
  seed?: boolean;
  text?: string;
  favIconUrl?: string;
  ts?: string;
  status?: number;
  depth?: number;
};

// ============================================================================
export class Crawler {
  params: CrawlerArgs;
  // eslint-disable-next-line @typescript-eslint/no-explicit-any
  origConfig: any;

  collDir: string;
  logDir: string;
  logFilename: string;

  headers: Record<string, string> = {};

  crawlState!: RedisCrawlState;

  pagesFH?: WriteStream | null = null;
  extraPagesFH?: WriteStream | null = null;
  logFH: WriteStream | null = null;

  crawlId: string;

  startTime: number;

  limitHit = false;
  pageLimit: number;

  saveStateFiles: string[] = [];
  lastSaveTime: number;

  maxPageTime: number;

  seeds: ScopedSeed[];
  numOriginalSeeds = 0;

  // eslint-disable-next-line @typescript-eslint/no-explicit-any
  emulateDevice: any = {};

  captureBasePrefix = "";

  infoString!: string;

  // eslint-disable-next-line @typescript-eslint/no-explicit-any
  gotoOpts: Record<string, any>;

  pagesDir: string;
  seedPagesFile: string;
  otherPagesFile: string;

  archivesDir: string;
  warcCdxDir: string;
  indexesDir: string;

  screenshotWriter: WARCWriter | null;
  textWriter: WARCWriter | null;

  blockRules: BlockRules | null;
  adBlockRules: AdBlockRules | null;

  healthChecker: HealthChecker | null = null;
  originOverride: OriginOverride | null = null;

  screencaster: ScreenCaster | null = null;

  skipTextDocs = 0;

  interrupted = false;
  browserCrashed = false;
  finalExit = false;
  uploadAndDeleteLocal = false;
  done = false;
  postCrawling = false;

  textInPages = false;

  customBehaviors = "";
  behaviorsChecked = false;
  behaviorLastLine?: string;

  browser: Browser;
  storage: S3StorageSync | null = null;

  maxHeapUsed = 0;
  maxHeapTotal = 0;

  proxyServer?: string;

  driver:
    | ((opts: {
        page: Page;
        data: PageState;
        // eslint-disable-next-line no-use-before-define
        crawler: Crawler;
      }) => Promise<void>)
    | null = null;

  recording: boolean;

  constructor() {
    const args = this.parseArgs();
    this.params = args as CrawlerArgs;
    this.origConfig = this.params.origConfig;

    // root collections dir
    this.collDir = path.join(
      this.params.cwd,
      "collections",
      this.params.collection,
    );
    this.logDir = path.join(this.collDir, "logs");
    this.logFilename = path.join(
      this.logDir,
      `crawl-${new Date().toISOString().replace(/[^\d]/g, "")}.log`,
    );

    const debugLogging = this.params.logging.includes("debug");
    logger.setDebugLogging(debugLogging);
    logger.setLogLevel(this.params.logLevel);
    logger.setContext(this.params.logContext);
    logger.setExcludeContext(this.params.logExcludeContext);

    // if automatically restarts on error exit code,
    // exit with 0 from fatal by default, to avoid unnecessary restart
    // otherwise, exit with default fatal exit code
    if (this.params.restartsOnError) {
      logger.setDefaultFatalExitCode(0);
    }

    logger.debug("Writing log to: " + this.logFilename, {}, "general");

    this.recording = !this.params.dryRun;
    if (this.params.dryRun) {
      logger.warn(
        "Dry run mode: no archived data stored, only pages and logging. Storage and archive creation related options will be ignored.",
      );
    }

    this.headers = {};

    // pages file
    this.pagesFH = null;

    this.crawlId = process.env.CRAWL_ID || os.hostname();

    this.startTime = Date.now();

    // was the limit hit?
    this.limitHit = false;
    this.pageLimit = this.params.pageLimit;

    // resolve maxPageLimit and ensure pageLimit is no greater than maxPageLimit
    if (this.params.maxPageLimit) {
      this.pageLimit = this.pageLimit
        ? Math.min(this.pageLimit, this.params.maxPageLimit)
        : this.params.maxPageLimit;
    }

    this.saveStateFiles = [];
    this.lastSaveTime = 0;

    this.seeds = this.params.scopedSeeds as ScopedSeed[];
    this.numOriginalSeeds = this.seeds.length;

    // sum of page load + behavior timeouts + 2 x pageop timeouts (for cloudflare, link extraction) + extra page delay
    // if exceeded, will interrupt and move on to next page (likely behaviors or some other operation is stuck)
    this.maxPageTime =
      this.params.pageLoadTimeout +
      this.params.behaviorTimeout +
      PAGE_OP_TIMEOUT_SECS * 2 +
      this.params.pageExtraDelay;

    this.emulateDevice = this.params.emulateDevice || {};

    //this.captureBasePrefix = `http://${process.env.PROXY_HOST}:${process.env.PROXY_PORT}/${this.params.collection}/record`;
    //this.capturePrefix = "";//process.env.NO_PROXY ? "" : this.captureBasePrefix + "/id_/";
    //this.captureBasePrefix = "";

    this.gotoOpts = {
      waitUntil: this.params.waitUntil,
      timeout: this.params.pageLoadTimeout * 1000,
    };

    // pages directory
    this.pagesDir = path.join(this.collDir, "pages");

    // pages file
    this.seedPagesFile = path.join(this.pagesDir, "pages.jsonl");
    this.otherPagesFile = path.join(this.pagesDir, "extraPages.jsonl");

    // archives dir
    this.archivesDir = path.join(this.collDir, "archive");

    // indexes dirs
    this.warcCdxDir = path.join(this.collDir, "warc-cdx");
    this.indexesDir = path.join(this.collDir, "indexes");

    this.screenshotWriter = null;
    this.textWriter = null;

    this.blockRules = null;
    this.adBlockRules = null;

    this.healthChecker = null;

    this.interrupted = false;
    this.finalExit = false;
    this.uploadAndDeleteLocal = false;

    this.textInPages = this.params.text.includes("to-pages");

    this.done = false;

    this.customBehaviors = "";

    this.browser = new Browser();
  }

  protected parseArgs() {
    return parseArgs();
  }

  configureUA() {
    // override userAgent
    if (this.params.userAgent) {
      this.emulateDevice.userAgent = this.params.userAgent;
      return this.params.userAgent;
    }

    // if device set, it overrides the default Chrome UA
    if (!this.emulateDevice.userAgent) {
      this.emulateDevice.userAgent = this.browser.getDefaultUA();
    }

    // suffix to append to default userAgent
    if (this.params.userAgentSuffix) {
      this.emulateDevice.userAgent += " " + this.params.userAgentSuffix;
    }

    return this.emulateDevice.userAgent;
  }

  async initCrawlState() {
    const redisUrl = this.params.redisStoreUrl || "redis://localhost:6379/0";

    if (!redisUrl.startsWith("redis://")) {
      logger.fatal(
        "stateStoreUrl must start with redis:// -- Only redis-based store currently supported",
      );
    }

    let redis;

    while (true) {
      try {
        redis = await initRedis(redisUrl);
        break;
      } catch (e) {
        //logger.fatal("Unable to connect to state store Redis: " + redisUrl);
        logger.warn(`Waiting for redis at ${redisUrl}`, {}, "state");
        await sleep(1);
      }
    }

    logger.debug(
      `Storing state via Redis ${redisUrl} @ key prefix "${this.crawlId}"`,
      {},
      "state",
    );

    logger.debug(`Max Page Time: ${this.maxPageTime} seconds`, {}, "state");

    this.crawlState = new RedisCrawlState(
      redis,
      this.params.crawlId,
      this.maxPageTime,
      os.hostname(),
    );

    // load full state from config
    if (this.params.state) {
      await this.crawlState.load(this.params.state, this.seeds, true);
      // otherwise, just load extra seeds
    } else {
      await this.loadExtraSeeds();
    }

    // clear any pending URLs from this instance
    await this.crawlState.clearOwnPendingLocks();

    if (this.params.saveState === "always" && this.params.saveStateInterval) {
      logger.debug(
        `Saving crawl state every ${this.params.saveStateInterval} seconds, keeping last ${this.params.saveStateHistory} states`,
        {},
        "state",
      );
    }

    if (this.params.logErrorsToRedis) {
      logger.setLogErrorsToRedis(true);
      logger.setCrawlState(this.crawlState);
    }

    return this.crawlState;
  }

  async loadExtraSeeds() {
    const extraSeeds = await this.crawlState.getExtraSeeds();

    for (const { origSeedId, newUrl } of extraSeeds) {
      const seed = this.seeds[origSeedId];
      this.seeds.push(seed.newScopedSeed(newUrl));
    }
  }

  initScreenCaster() {
    let transport;

    if (this.params.screencastPort) {
      transport = new WSTransport(this.params.screencastPort);
      logger.debug(
        `Screencast server started on: ${this.params.screencastPort}`,
        {},
        "screencast",
      );
    }
    // } else if (this.params.redisStoreUrl && this.params.screencastRedis) {
    //   transport = new RedisPubSubTransport(this.params.redisStoreUrl, this.crawlId);
    //   logger.debug("Screencast enabled via redis pubsub", {}, "screencast");
    // }

    if (!transport) {
      return null;
    }

    return new ScreenCaster(transport, this.params.workers);
  }

  launchRedis() {
    let redisStdio: StdioOptions;

    if (this.params.logging.includes("redis")) {
      const redisStderr = fs.openSync(path.join(this.logDir, "redis.log"), "a");
      redisStdio = [process.stdin, redisStderr, redisStderr];
    } else {
      redisStdio = "ignore";
    }

    let redisArgs: string[] = [];
    if (this.params.debugAccessRedis) {
      redisArgs = ["--protected-mode", "no"];
    }

    return child_process.spawn("redis-server", redisArgs, {
      cwd: "/tmp/",
      stdio: redisStdio,
      detached: RUN_DETACHED,
    });
  }

  async bootstrap() {
    const subprocesses: ChildProcess[] = [];

    const redisUrl = this.params.redisStoreUrl || "redis://localhost:6379/0";

    if (
      redisUrl.startsWith("redis://localhost:") ||
      redisUrl.startsWith("redis://127.0.0.1:")
    ) {
      subprocesses.push(this.launchRedis());
    }

    await fsp.mkdir(this.logDir, { recursive: true });

    if (!this.params.dryRun) {
      await fsp.mkdir(this.archivesDir, { recursive: true });
      await fsp.mkdir(this.warcCdxDir, { recursive: true });
    }

    this.logFH = fs.createWriteStream(this.logFilename, { flags: "a" });
    logger.setExternalLogStream(this.logFH);

    this.infoString = await getInfoString();
    setWARCInfo(this.infoString, this.params.warcInfo);
    logger.info(this.infoString);

    this.proxyServer = await initProxy(this.params, RUN_DETACHED);

    logger.info("Seeds", this.seeds);

    logger.info("Link Selectors", this.params.selectLinks);

    if (this.params.behaviorOpts) {
      logger.info("Behavior Options", this.params.behaviorOpts);
    } else {
      logger.info("Behaviors disabled");
    }

    if (this.params.profile) {
      logger.info("With Browser Profile", { url: this.params.profile });
    }

    if (this.params.overwrite) {
      logger.debug(`Clearing ${this.collDir} before starting`);
      try {
        fs.rmSync(this.collDir, { recursive: true, force: true });
      } catch (e) {
        logger.error(`Unable to clear ${this.collDir}`, e);
      }
    }

    if (this.params.customBehaviors) {
      this.customBehaviors = await this.loadCustomBehaviors(
        this.params.customBehaviors,
      );
    }

    this.headers = { "User-Agent": this.configureUA() };

    process.on("exit", () => {
      for (const proc of subprocesses) {
        proc.kill();
      }
    });

    if (this.params.debugAccessBrowser) {
      child_process.spawn(
        "socat",
        ["tcp-listen:9222,reuseaddr,fork", "tcp:localhost:9221"],
        { detached: RUN_DETACHED },
      );
    }

    if (!this.params.headless && !process.env.NO_XVFB) {
      child_process.spawn(
        "Xvfb",
        [
          DISPLAY,
          "-listen",
          "tcp",
          "-screen",
          "0",
          process.env.GEOMETRY || "",
          "-ac",
          "+extension",
          "RANDR",
        ],
        { detached: RUN_DETACHED },
      );
    }

    if (this.params.screenshot && !this.params.dryRun) {
      this.screenshotWriter = this.createExtraResourceWarcWriter("screenshots");
    }
    if (this.params.text && !this.params.dryRun) {
      this.textWriter = this.createExtraResourceWarcWriter("text");
    }
  }

  extraChromeArgs() {
    const args = [];
    if (this.params.lang) {
      args.push(`--accept-lang=${this.params.lang}`);
    }
    return args;
  }

  async run() {
    await this.bootstrap();

    let status = "done";
    let exitCode = 0;

    try {
      await this.crawl();
      const finished = await this.crawlState.isFinished();
      const stopped = await this.crawlState.isCrawlStopped();
      const canceled = await this.crawlState.isCrawlCanceled();
      if (!finished) {
        if (canceled) {
          status = "canceled";
        } else if (stopped) {
          status = "done";
          logger.info("Crawl gracefully stopped on request");
        } else if (this.interrupted) {
          status = "interrupted";
          exitCode = this.browserCrashed ? 10 : 11;
        }
      }
    } catch (e) {
      logger.error("Crawl failed", e);
      exitCode = 9;
      status = "failing";
      if (await this.crawlState.incFailCount()) {
        status = "failed";
      }
    } finally {
      await this.setStatusAndExit(exitCode, status);
    }
  }

  _behaviorLog(
    { data, type }: { data: string; type: string },
    pageUrl: string,
    workerid: WorkerId,
  ) {
    let behaviorLine;
    let message;
    let details;

    const logDetails = { page: pageUrl, workerid };

    if (typeof data === "string") {
      message = data;
      details = logDetails;
    } else {
      message = type === "info" ? "Behavior log" : "Behavior debug";
      details =
        typeof data === "object"
          ? { ...(data as object), ...logDetails }
          : logDetails;
    }

    switch (type) {
      case "info":
        behaviorLine = JSON.stringify(data);
        if (behaviorLine !== this.behaviorLastLine) {
          logger.info(message, details, "behaviorScript");
          this.behaviorLastLine = behaviorLine;
        }
        break;

      case "error":
        logger.error(message, details, "behaviorScript");
        break;

      case "debug":
      default:
        logger.debug(message, details, "behaviorScript");
    }
  }

  protected getScope(
    {
      seedId,
      url,
      depth,
      extraHops,
      noOOS,
    }: {
      seedId: number;
      url: string;
      depth: number;
      extraHops: number;
      noOOS: boolean;
    },
    logDetails = {},
  ) {
    return this.seeds[seedId].isIncluded(
      url,
      depth,
      extraHops,
      logDetails,
      noOOS,
    );
  }

  async isInScope(
    {
      seedId,
      url,
      depth,
      extraHops,
    }: { seedId: number; url: string; depth: number; extraHops: number },
    logDetails = {},
  ): Promise<boolean> {
    const seed = await this.crawlState.getSeedAt(
      this.seeds,
      this.numOriginalSeeds,
      seedId,
    );

    return !!seed.isIncluded(url, depth, extraHops, logDetails);
  }

<<<<<<< HEAD
  async setupPage(opts: WorkerState) {
    const { page, cdp, workerid, callbacks, frameIdToExecId } = opts;

=======
  async setupPage({
    page,
    cdp,
    workerid,
    callbacks,
    recorder,
    frameIdToExecId,
  }: WorkerOpts) {
>>>>>>> 87149075
    await this.browser.setupPage({ page, cdp });

    await this.setupExecContextEvents(cdp, frameIdToExecId);

    if (
      (this.adBlockRules && this.params.blockAds) ||
      this.blockRules ||
      this.originOverride
    ) {
      await page.setRequestInterception(true);

      if (this.adBlockRules && this.params.blockAds) {
        await this.adBlockRules.initPage(this.browser, page);
      }

      if (this.blockRules) {
        await this.blockRules.initPage(this.browser, page);
      }

      if (this.originOverride) {
        await this.originOverride.initPage(this.browser, page);
      }
    }

    if (this.params.logging.includes("jserrors")) {
      page.on("console", (msg) => {
        if (msg.type() === "error") {
          logger.warn(
            msg.text(),
            { location: msg.location(), page: page.url(), workerid },
            "jsError",
          );
        }
      });

      page.on("pageerror", (e) => {
        logger.warn(
          "Page Error",
          { ...formatErr(e), page: page.url(), workerid },
          "jsError",
        );
      });
    }

    if (this.screencaster) {
      logger.debug("Start Screencast", { workerid }, "screencast");
      await this.screencaster.screencastPage(page, cdp, workerid);
    }

    await page.exposeFunction(
      ADD_LINK_FUNC,
      (url: string) => callbacks.addLink && callbacks.addLink(url),
    );

    if (this.params.behaviorOpts) {
      await page.exposeFunction(
        BEHAVIOR_LOG_FUNC,
        (logdata: { data: string; type: string }) =>
          this._behaviorLog(logdata, page.url(), workerid),
      );
      await this.browser.addInitScript(page, behaviors);

      const initScript = `
self.__bx_behaviors.init(${this.params.behaviorOpts}, false);
${this.customBehaviors}
self.__bx_behaviors.selectMainBehavior();
`;
      if (!this.behaviorsChecked && this.customBehaviors) {
        await this.checkBehaviorScripts(cdp);
        this.behaviorsChecked = true;
      }

      await page.exposeFunction(FETCH_FUNC, (url: string) => {
        return recorder ? recorder.addExternalFetch(url, cdp) : true;
      });

      await this.browser.addInitScript(page, initScript);
    }

    // only add if running with autoclick behavior
    if (this.params.behaviors.includes("autoclick")) {
      // Ensure off-page navigation is canceled while behavior is running
      page.on("dialog", async (dialog) => {
        let accepted = true;
        if (dialog.type() === "beforeunload") {
          if (opts.pageBlockUnload) {
            accepted = false;
            await dialog.dismiss();
          } else {
            await dialog.accept();
          }
        } else {
          await dialog.accept();
        }
        logger.debug("JS Dialog", {
          accepted,
          blockingUnload: opts.pageBlockUnload,
          message: dialog.message(),
          type: dialog.type(),
          page: page.url(),
          workerid,
        });
      });

      // Close any windows opened during navigation from autoclick
      await cdp.send("Target.setDiscoverTargets", { discover: true });

      cdp.on("Target.targetCreated", async (params) => {
        const { targetInfo } = params;
        const { type, openerFrameId, targetId } = targetInfo;

        try {
          if (
            type === "page" &&
            openerFrameId &&
            opts.frameIdToExecId.has(openerFrameId)
          ) {
            await cdp.send("Target.closeTarget", { targetId });
          } else {
            logger.warn("Extra target not closed", { targetInfo });
          }

          await cdp.send("Runtime.runIfWaitingForDebugger");
        } catch (e) {
          // target likely already closed
        }
      });

      void cdp.send("Target.setAutoAttach", {
        autoAttach: true,
        waitForDebuggerOnStart: true,
        flatten: false,
      });

      if (this.recording) {
        await cdp.send("Page.enable");

        cdp.on("Page.windowOpen", async (params) => {
          const { seedId, depth, extraHops = 0, url } = opts.data;

          const logDetails = { page: url, workerid };

          await this.queueInScopeUrls(
            seedId,
            [params.url],
            depth,
            extraHops,
            false,
            logDetails,
          );
        });
      }
    }

    await page.exposeFunction("__bx_addSet", (data: string) =>
      this.crawlState.addToUserSet(data),
    );

    // await page.exposeFunction("__bx_hasSet", (data: string) => this.crawlState.hasUserSet(data));
  }

  async setupExecContextEvents(
    cdp: CDPSession,
    frameIdToExecId: Map<string, number>,
  ) {
    await cdp.send("Runtime.enable");

    cdp.on(
      "Runtime.executionContextCreated",
      (params: Protocol.Runtime.ExecutionContextCreatedEvent) => {
        const { id, auxData } = params.context;
        if (auxData && auxData.isDefault && auxData.frameId) {
          frameIdToExecId.set(auxData.frameId, id);
        }
      },
    );

    cdp.on(
      "Runtime.executionContextDestroyed",
      (params: Protocol.Runtime.ExecutionContextDestroyedEvent) => {
        const { executionContextId } = params;
        for (const [frameId, execId] of frameIdToExecId.entries()) {
          if (execId === executionContextId) {
            frameIdToExecId.delete(frameId);
            break;
          }
        }
      },
    );

    cdp.on("Runtime.executionContextsCleared", () => {
      frameIdToExecId.clear();
    });
  }

  async loadCustomBehaviors(sources: string[]) {
    let str = "";

    for (const { contents } of await collectCustomBehaviors(sources)) {
      str += `self.__bx_behaviors.load(${contents});\n`;
    }

    return str;
  }

  async checkBehaviorScripts(cdp: CDPSession) {
    const sources = this.params.customBehaviors;

    if (!sources) {
      return;
    }

    for (const { path, contents } of await collectCustomBehaviors(sources)) {
      await this.browser.checkScript(cdp, path, contents);
    }
  }

  async getFavicon(page: Page, logDetails: LogDetails): Promise<string> {
    try {
      const resp = await fetch("http://127.0.0.1:9221/json");
      if (resp.status === 200) {
        const browserJson = await resp.json();
        for (const jsons of browserJson) {
          // eslint-disable-next-line @typescript-eslint/no-explicit-any
          if (jsons.id === (page.target() as any)._targetId) {
            return jsons.faviconUrl;
          }
        }
      }
    } catch (e) {
      // ignore
    }
    logger.warn(
      "Failed to fetch favicon from browser /json endpoint",
      logDetails,
    );
    return "";
  }

  async crawlPage(opts: WorkerState): Promise<void> {
    await this.writeStats();

    const { page, cdp, data, workerid, callbacks, directFetchCapture } = opts;
    data.callbacks = callbacks;

    const { url, seedId } = data;

    const auth = this.seeds[seedId].authHeader();

    if (auth) {
      logger.debug("Setting HTTP basic auth for seed", {
        seedId,
        seedUrl: this.seeds[seedId].url,
      });
    }

    const logDetails = { page: url, workerid };
    data.logDetails = logDetails;
    data.workerid = workerid;

    if (directFetchCapture) {
      try {
        const headers = auth
          ? { Authorization: auth, ...this.headers }
          : this.headers;

        const result = await timedRun(
          directFetchCapture({ url, headers, cdp }),
          this.params.pageLoadTimeout,
          "Direct fetch of page URL timed out",
          logDetails,
          "fetch",
        );

        // fetched timed out, already logged, don't retry in browser
        if (!result) {
          return;
        }

        const { fetched, mime, ts } = result;

        if (mime) {
          data.mime = mime;
          data.isHTMLPage = isHTMLMime(mime);
        }
        if (fetched) {
          data.loadState = LoadState.FULL_PAGE_LOADED;
          data.status = 200;
          data.ts = ts || new Date();
          logger.info(
            "Direct fetch successful",
            { url, mime, ...logDetails },
            "fetch",
          );
          return;
        }
      } catch (e) {
        if (e instanceof Error && e.message === "response-filtered-out") {
          // filtered out direct fetch
          logger.debug(
            "Direct fetch response not accepted, continuing with browser fetch",
            logDetails,
            "fetch",
          );
        } else {
          logger.error(
            "Direct fetch of page URL failed",
            { e, ...logDetails },
            "fetch",
          );
          return;
        }
      }
    }

    opts.markPageUsed();
    opts.pageBlockUnload = false;

    if (auth) {
      await page.setExtraHTTPHeaders({ Authorization: auth });
      opts.isAuthSet = true;
    } else if (opts.isAuthSet) {
      await page.setExtraHTTPHeaders({});
    }

    // run custom driver here, if any
    if (this.driver) {
      await this.driver({ page, data, crawler: this });
    } else {
      await this.loadPage(page, data);
    }

    data.title = await timedRun(
      page.title(),
      PAGE_OP_TIMEOUT_SECS,
      "Timed out getting page title, something is likely wrong",
      logDetails,
    );
    data.favicon = await this.getFavicon(page, logDetails);

    opts.pageBlockUnload = true;

    await this.doPostLoadActions(opts);

    opts.pageBlockUnload = false;

    await this.awaitPageExtraDelay(opts);
  }

  async doPostLoadActions(opts: WorkerState, saveOutput = false) {
    const { page, cdp, data, workerid } = opts;
    const { url } = data;

    if (!data.isHTMLPage) {
      return;
    }

    const logDetails = { page: url, workerid };

    if (this.params.screenshot && this.screenshotWriter) {
      const screenshots = new Screenshots({
        browser: this.browser,
        page,
        url,
        writer: this.screenshotWriter,
      });
      if (this.params.screenshot.includes("view")) {
        await screenshots.take("view", saveOutput ? data : null);
      }
      if (this.params.screenshot.includes("fullPage")) {
        await screenshots.takeFullPage();
      }
      if (this.params.screenshot.includes("thumbnail")) {
        await screenshots.takeThumbnail();
      }
    }

    let textextract = null;

    if (this.textWriter) {
      textextract = new TextExtractViaSnapshot(cdp, {
        writer: this.textWriter,
        url,
        skipDocs: this.skipTextDocs,
      });
      const { text } = await textextract.extractAndStoreText(
        "text",
        false,
        this.params.text.includes("to-warc"),
      );

      if (text !== null && (this.textInPages || saveOutput)) {
        data.text = text;
      }
    }

    data.loadState = LoadState.EXTRACTION_DONE;

    if (this.params.behaviorOpts && data.status < 400) {
      if (data.skipBehaviors) {
        logger.info("Skipping behaviors for slow page", logDetails, "behavior");
      } else {
        const res = await timedRun(
          this.runBehaviors(
            page,
            cdp,
            data.filteredFrames,
            opts.frameIdToExecId,
            logDetails,
          ),
          this.params.behaviorTimeout,
          "Behaviors timed out",
          logDetails,
          "behavior",
          true,
        );

        await this.netIdle(page, logDetails);

        if (res) {
          data.loadState = LoadState.BEHAVIORS_DONE;
        }

        if (textextract && this.params.text.includes("final-to-warc")) {
          await textextract.extractAndStoreText("textFinal", true, true);
        }

        if (
          this.params.screenshot &&
          this.screenshotWriter &&
          this.params.screenshot.includes("fullPageFinal")
        ) {
          await page.evaluate(() => {
            window.scrollTo(0, 0);
          });
          const screenshots = new Screenshots({
            browser: this.browser,
            page,
            url,
            writer: this.screenshotWriter,
          });
          await screenshots.takeFullPageFinal();
        }
      }
    }
  }

  async awaitPageExtraDelay(opts: WorkerState) {
    if (this.params.pageExtraDelay) {
      const {
        data: { url: page },
        workerid,
      } = opts;

      const logDetails = { page, workerid };

      logger.info(
        `Waiting ${this.params.pageExtraDelay} seconds before moving on to next page`,
        logDetails,
      );
      await sleep(this.params.pageExtraDelay);
    }
  }

  async pageFinished(data: PageState) {
    await this.writePage(data);

    // if page loaded, considered page finished successfully
    // (even if behaviors timed out)
    const { loadState, logDetails, depth, url } = data;

    if (data.loadState >= LoadState.FULL_PAGE_LOADED) {
      logger.info("Page Finished", { loadState, ...logDetails }, "pageStatus");

      await this.crawlState.markFinished(url);

      if (this.healthChecker) {
        this.healthChecker.resetErrors();
      }

      await this.serializeConfig();

      await this.checkLimits();
    } else {
      await this.crawlState.markFailed(url);

      if (this.healthChecker) {
        this.healthChecker.incError();
      }

      await this.serializeConfig();

      if (depth === 0 && this.params.failOnFailedSeed) {
        logger.fatal("Seed Page Load Failed, failing crawl", {}, "general", 1);
      }

      await this.checkLimits();
    }
  }

  async teardownPage({ workerid }: WorkerState) {
    if (this.screencaster) {
      await this.screencaster.stopById(workerid);
    }
  }

  async workerIdle(workerid: WorkerId) {
    if (this.screencaster) {
      //logger.debug("End Screencast", {workerid}, "screencast");
      await this.screencaster.stopById(workerid, true);
    }
  }

  async runBehaviors(
    page: Page,
    cdp: CDPSession,
    frames: Frame[],
    frameIdToExecId: Map<string, number>,
    logDetails: LogDetails,
  ) {
    try {
      frames = frames || page.frames();

      logger.info(
        "Running behaviors",
        {
          frames: frames.length,
          frameUrls: frames.map((frame) => frame.url()),
          ...logDetails,
        },
        "behavior",
      );

      const results = await Promise.allSettled(
        frames.map((frame) =>
          this.browser.evaluateWithCLI(
            cdp,
            frame,
            frameIdToExecId,
            `
          if (!self.__bx_behaviors) {
            console.error("__bx_behaviors missing, can't run behaviors");
          } else {
            self.__bx_behaviors.run();
          }`,
            logDetails,
            "behavior",
          ),
        ),
      );

      for (const res of results) {
        const { status, reason }: { status: string; reason?: unknown } = res;
        if (status === "rejected") {
          logger.warn(
            "Behavior run partially failed",
            { reason: formatErr(reason), ...logDetails },
            "behavior",
          );
        }
      }

      logger.info(
        "Behaviors finished",
        { finished: results.length, ...logDetails },
        "behavior",
      );
      return true;
    } catch (e) {
      logger.warn(
        "Behavior run failed",
        { ...formatErr(e), ...logDetails },
        "behavior",
      );
      return false;
    }
  }

  async shouldIncludeFrame(frame: Frame, logDetails: LogDetails) {
    if (!frame.parentFrame()) {
      return frame;
    }

    const frameUrl = frame.url();

    if (!frameUrl) {
      return null;
    }

    // this is all designed to detect and skip PDFs, and other frames that are actually EMBEDs
    // if there's no tag or an iframe tag, then assume its a regular frame
    let tagName = "";

    try {
      tagName = await timedRun(
        frame.evaluate(
          "self && self.frameElement && self.frameElement.tagName",
        ),
        PAGE_OP_TIMEOUT_SECS,
        "Frame check timed out",
        logDetails,
      );
    } catch (e) {
      // ignore
    }

    if (tagName && tagName !== "IFRAME" && tagName !== "FRAME") {
      logger.debug(
        "Skipping processing non-frame object",
        { tagName, frameUrl, ...logDetails },
        "behavior",
      );
      return null;
    }

    let res;

    if (frameUrl === "about:blank") {
      res = false;
    } else {
      res = this.adBlockRules && !this.adBlockRules.isAdUrl(frameUrl);
    }

    if (!res) {
      logger.debug(
        "Skipping processing frame",
        { frameUrl, ...logDetails },
        "behavior",
      );
    }

    return res ? frame : null;
  }

  async updateCurrSize(): Promise<number> {
    if (this.params.dryRun) {
      return 0;
    }

    const size = await getDirSize(this.archivesDir);

    await this.crawlState.setArchiveSize(size);

    return size;
  }

  async checkLimits() {
    let interrupt = false;

    const size = await this.updateCurrSize();

    if (this.params.sizeLimit) {
      if (size >= this.params.sizeLimit) {
        logger.info(
          `Size threshold reached ${size} >= ${this.params.sizeLimit}, stopping`,
        );
        interrupt = true;
      }
    }

    if (this.params.timeLimit) {
      const elapsed = secondsElapsed(this.startTime);
      if (elapsed >= this.params.timeLimit) {
        logger.info(
          `Time threshold reached ${elapsed} > ${this.params.timeLimit}, stopping`,
        );
        interrupt = true;
      }
    }

    if (this.params.diskUtilization) {
      // Check that disk usage isn't already or soon to be above threshold
      const diskUtil = await checkDiskUtilization(
        this.collDir,
        this.params,
        size,
      );
      if (diskUtil.stop === true) {
        interrupt = true;
      }
    }

    if (this.params.failOnFailedLimit) {
      const numFailed = await this.crawlState.numFailed();
      const failedLimit = this.params.failOnFailedLimit;
      if (numFailed >= failedLimit) {
        logger.fatal(
          `Failed threshold reached ${numFailed} >= ${failedLimit}, failing crawl`,
        );
      }
    }

    if (interrupt) {
      this.uploadAndDeleteLocal = true;
      this.gracefulFinishOnInterrupt();
    }
  }

  gracefulFinishOnInterrupt() {
    this.interrupted = true;
    logger.info("Crawler interrupted, gracefully finishing current pages");
    if (!this.params.waitOnDone && !this.params.restartsOnError) {
      this.finalExit = true;
    }
  }

  async checkCanceled() {
    if (this.crawlState && (await this.crawlState.isCrawlCanceled())) {
      await this.setStatusAndExit(0, "canceled");
    }
  }

  async setStatusAndExit(exitCode: number, status: string) {
    logger.info(`Exiting, Crawl status: ${status}`);

    await this.closeLog();

    if (this.crawlState && status) {
      await this.crawlState.setStatus(status);
    }
    process.exit(exitCode);
  }

  async serializeAndExit() {
    await this.serializeConfig();

    if (this.interrupted) {
      await this.browser.close();
      await closeWorkers(0);
      await this.closeFiles();
      if (!this.done) {
        await this.setStatusAndExit(13, "interrupted");
        return;
      }
    }
    await this.setStatusAndExit(0, "done");
  }

  async isCrawlRunning() {
    if (this.interrupted) {
      return false;
    }

    if (await this.crawlState.isCrawlCanceled()) {
      await this.setStatusAndExit(0, "canceled");
      return false;
    }

    if (await this.crawlState.isCrawlStopped()) {
      logger.info("Crawler is stopped");
      return false;
    }

    return true;
  }

  async crawl() {
    if (this.params.healthCheckPort) {
      this.healthChecker = new HealthChecker(
        this.params.healthCheckPort,
        this.params.workers,
        async () => {
          await this.updateCurrSize();
        },
      );
    }

    if (this.params.driver) {
      try {
        const driverUrl = new URL(this.params.driver, import.meta.url);
        this.driver = (await import(driverUrl.href)).default;
      } catch (e) {
        logger.warn(`Error importing driver ${this.params.driver}`, e);
        return;
      }
    }

    await this.initCrawlState();

    let initState = await this.crawlState.getStatus();

    while (initState === "debug") {
      logger.info("Paused for debugging, will continue after manual resume");

      await sleep(60);

      initState = await this.crawlState.getStatus();
    }

    // if already done, don't crawl anymore
    if (initState === "done") {
      this.done = true;

      if (this.params.waitOnDone) {
        logger.info("Already done, waiting for signal to exit...");

        // wait forever until signal
        await new Promise(() => {});
      }

      return;
    }

    if (this.params.generateWACZ) {
      this.storage = initStorage();
    }

    if (POST_CRAWL_STATES.includes(initState)) {
      logger.info("crawl already finished, running post-crawl tasks", {
        state: initState,
      });
      await this.postCrawl();
      return;
    } else if (await this.crawlState.isCrawlStopped()) {
      logger.info("crawl stopped, running post-crawl tasks");
      this.finalExit = true;
      await this.postCrawl();
      return;
    } else if (await this.crawlState.isCrawlCanceled()) {
      logger.info("crawl canceled, will exit");
      return;
    }

    await this.checkLimits();

    await this.crawlState.setStatus("running");

    this.pagesFH = await this.initPages(this.seedPagesFile, "Seed Pages");
    this.extraPagesFH = await this.initPages(
      this.otherPagesFile,
      "Non-Seed Pages",
    );

    this.adBlockRules = new AdBlockRules(
      this.captureBasePrefix,
      this.params.adBlockMessage,
    );

    if (this.params.blockRules && this.params.blockRules.length) {
      this.blockRules = new BlockRules(
        this.params.blockRules as BlockRuleDecl[],
        this.captureBasePrefix,
        this.params.blockMessage,
      );
    }

    this.screencaster = this.initScreenCaster();

    if (this.params.originOverride && this.params.originOverride.length) {
      this.originOverride = new OriginOverride(
        this.params.originOverride as string[],
      );
    }

    await this._addInitialSeeds();

    await this.browser.launch({
      profileUrl: this.params.profile,
      headless: this.params.headless,
      emulateDevice: this.emulateDevice,
      swOpt: this.params.serviceWorker,
      chromeOptions: {
        proxy: this.proxyServer,
        userAgent: this.emulateDevice.userAgent,
        extraArgs: this.extraChromeArgs(),
      },
      // eslint-disable-next-line @typescript-eslint/no-explicit-any
      ondisconnect: (err: any) => {
        this.interrupted = true;
        logger.error(
          "Browser disconnected (crashed?), interrupting crawl",
          err,
          "browser",
        );
        this.browserCrashed = true;
      },

      recording: this.recording,
      // eslint-disable-next-line @typescript-eslint/no-explicit-any
    } as any);

    // --------------
    // Run Crawl Here!
    await runWorkers(this, this.params.workers, this.maxPageTime);
    // --------------

    await this.serializeConfig(true);

    await this.closePages();

    await this.closeFiles();

    await this.writeStats();

    // if crawl has been stopped, mark as final exit for post-crawl tasks
    if (await this.crawlState.isCrawlStopped()) {
      this.finalExit = true;
    }

    await this.postCrawl();
  }

  async closePages() {
    if (this.pagesFH) {
      try {
        await new Promise<void>((resolve) =>
          this.pagesFH!.close(() => resolve()),
        );
      } catch (e) {
        // ignore
      } finally {
        this.pagesFH = null;
      }
    }

    if (this.extraPagesFH) {
      try {
        await new Promise<void>((resolve) =>
          this.extraPagesFH!.close(() => resolve()),
        );
      } catch (e) {
        // ignore
      } finally {
        this.extraPagesFH = null;
      }
    }
  }

  async closeFiles() {
    if (this.textWriter) {
      await this.textWriter.flush();
    }
    if (this.screenshotWriter) {
      await this.screenshotWriter.flush();
    }
  }

  protected async _addInitialSeeds() {
    for (let i = 0; i < this.seeds.length; i++) {
      const seed = this.seeds[i];
      if (!(await this.queueUrl(i, seed.url, 0, 0))) {
        if (this.limitHit) {
          break;
        }
      }

      if (seed.sitemap) {
        await timedRun(
          this.parseSitemap(seed, i),
          SITEMAP_INITIAL_FETCH_TIMEOUT_SECS,
          "Sitemap initial fetch timed out",
          { sitemap: seed.sitemap, seed: seed.url },
          "sitemap",
        );
      }
    }
  }

  async postCrawl() {
    this.postCrawling = true;
    logger.info("Crawling done");

    if (this.params.combineWARC && !this.params.dryRun) {
      await this.combineWARC();
    }

    if (
      (this.params.generateCDX || this.params.generateWACZ) &&
      !this.params.dryRun
    ) {
      logger.info("Merging CDX");
      await this.crawlState.setStatus(
        this.params.generateWACZ ? "generate-wacz" : "generate-cdx",
      );

      await mergeCDXJ(
        this.warcCdxDir,
        this.indexesDir,
        this.params.generateWACZ ? null : false,
      );
    }

    if (
      this.params.generateWACZ &&
      !this.params.dryRun &&
      (!this.interrupted || this.finalExit || this.uploadAndDeleteLocal)
    ) {
      const uploaded = await this.generateWACZ();

      if (uploaded && this.uploadAndDeleteLocal) {
        logger.info(
          `Uploaded WACZ, deleting local data to free up space: ${this.collDir}`,
        );
        try {
          fs.rmSync(this.collDir, { recursive: true, force: true });
        } catch (e) {
          logger.warn(`Unable to clear ${this.collDir} before exit`, e);
        }
      }
    }

    if (this.params.waitOnDone && (!this.interrupted || this.finalExit)) {
      this.done = true;
      logger.info("All done, waiting for signal...");
      await this.crawlState.setStatus("done");

      // wait forever until signal
      await new Promise(() => {});
    }
  }

  async closeLog(): Promise<void> {
    // close file-based log
    logger.setExternalLogStream(null);
    if (!this.logFH) {
      return;
    }
    const logFH = this.logFH;
    this.logFH = null;
    await streamFinish(logFH);
  }

  async generateWACZ() {
    logger.info("Generating WACZ");
    await this.crawlState.setStatus("generate-wacz");

    // Get a list of the warcs inside
    const warcFileList = await fsp.readdir(this.archivesDir);

    // is finished (>0 pages and all pages written)
    const isFinished = await this.crawlState.isFinished();

    logger.info(`Num WARC Files: ${warcFileList.length}`);
    if (!warcFileList.length) {
      // if finished, just return
      if (isFinished || (await this.crawlState.isCrawlCanceled())) {
        return;
      }
      // if stopped, won't get anymore data
      if (await this.crawlState.isCrawlStopped()) {
        // possibly restarted after committing, so assume done here!
        if ((await this.crawlState.numDone()) > 0) {
          return;
        }
      }
      // fail crawl otherwise
      logger.fatal("No WARC Files, assuming crawl failed");
    }

    const waczPath = path.join(this.collDir, this.params.collection + ".wacz");

    const streaming = !!this.storage;

    if (!streaming) {
      logger.debug("WACZ will be written to disk", { path: waczPath }, "wacz");
    } else {
      logger.debug("WACZ will be stream uploaded to remote storage");
    }

    logger.debug("End of log file in WACZ, storing logs to WACZ file");

    await this.closeLog();

    const waczOpts: WACZInitOpts = {
      input: warcFileList.map((x) => path.join(this.archivesDir, x)),
      output: waczPath,
      pages: this.pagesDir,
      logDirectory: this.logDir,
      warcCdxDir: this.warcCdxDir,
      indexesDir: this.indexesDir,
      softwareString: this.infoString,
    };

    if (process.env.WACZ_SIGN_URL) {
      waczOpts.signingUrl = process.env.WACZ_SIGN_URL;
      if (process.env.WACZ_SIGN_TOKEN) {
        waczOpts.signingToken = "bearer " + process.env.WACZ_SIGN_TOKEN;
      }
    }

    if (this.params.title) {
      waczOpts.title = this.params.title;
    }

    if (this.params.description) {
      waczOpts.description = this.params.description;
    }

    try {
      const wacz = new WACZ(waczOpts, this.collDir);
      if (!streaming) {
        await wacz.generateToFile(waczPath);
      }

      if (this.storage) {
        await this.crawlState.setStatus("uploading-wacz");
        const filename = process.env.STORE_FILENAME || "@ts-@id.wacz";
        const targetFilename = interpolateFilename(filename, this.crawlId);

        await this.storage.uploadCollWACZ(wacz, targetFilename, isFinished);
        return true;
      }

      return false;
    } catch (e) {
      logger.error("Error creating WACZ", e);
      if (!streaming) {
        logger.fatal("Unable to write WACZ successfully");
      }
    }
  }

  logMemory() {
    const memUsage = process.memoryUsage();
    const { heapUsed, heapTotal } = memUsage;
    this.maxHeapUsed = Math.max(this.maxHeapUsed || 0, heapUsed);
    this.maxHeapTotal = Math.max(this.maxHeapTotal || 0, heapTotal);
    logger.debug(
      "Memory",
      {
        maxHeapUsed: this.maxHeapUsed,
        maxHeapTotal: this.maxHeapTotal,
        ...memUsage,
      },
      "memoryStatus",
    );
  }

  async writeStats() {
    if (!this.params.logging.includes("stats")) {
      return;
    }

    const realSize = await this.crawlState.queueSize();
    const pendingPages = await this.crawlState.getPendingList();
    const done = await this.crawlState.numDone();
    const failed = await this.crawlState.numFailed();
    const total = realSize + pendingPages.length + done;
    const limit = { max: this.pageLimit || 0, hit: this.limitHit };
    const stats = {
      crawled: done,
      total: total,
      pending: pendingPages.length,
      failed: failed,
      limit: limit,
      pendingPages,
    };

    logger.info("Crawl statistics", stats, "crawlStatus");
    this.logMemory();

    if (this.params.statsFilename) {
      try {
        await fsp.writeFile(
          this.params.statsFilename,
          JSON.stringify(stats, null, 2),
        );
      } catch (err) {
        logger.warn("Stats output failed", err);
      }
    }
  }

  async loadPage(page: Page, data: PageState) {
    const { url, depth } = data;

    const logDetails = data.logDetails;

    // Attempt to load the page:
    // - Already tried direct fetch w/o browser before getting here, and that resulted in an HTML page or non-200 response
    //   so now loading using the browser
    // - If page.load() fails, but downloadResponse is set, then its a download, consider successful
    //   set page status to FULL_PAGE_LOADED (2)
    // - If page.load() fails, but firstResponse is set to CONTENT_LOADED (1) state,
    //   consider a slow page, proceed to link extraction, but skip behaviors, issue warning
    // - If page.load() fails otherwise and if failOnFailedSeed is set, fail crawl, otherwise fail page
    // - If page.load() succeeds, check if page url is a chrome-error:// page, fail page (and or crawl if failOnFailedSeed and seed)
    // - If at least one response, check if HTML, proceed with post-crawl actions only if HTML.

    let downloadResponse: HTTPResponse | null = null;
    let firstResponse: HTTPResponse | null = null;
    let fullLoadedResponse: HTTPResponse | null = null;

    // Detect if failure is actually caused by trying to load a non-page (eg. downloadable PDF),
    // store the downloadResponse, if any
    page.once("requestfailed", (req: HTTPRequest) => {
      downloadResponse = getDownloadResponse(req);
    });

    // store the first successful non-redirect response, even if page doesn't load fully
    const waitFirstResponse = (resp: HTTPResponse) => {
      firstResponse = resp;
      if (!isRedirectStatus(firstResponse.status())) {
        // don't listen to any additional responses
        page.off("response", waitFirstResponse);
      }
    };

    page.on("response", waitFirstResponse);

    // store that domcontentloaded was finished
    page.once("domcontentloaded", () => {
      data.loadState = LoadState.CONTENT_LOADED;
    });

    const gotoOpts = data.isHTMLPage
      ? this.gotoOpts
      : { waitUntil: "domcontentloaded" };

    logger.info("Awaiting page load", logDetails);

    try {
      // store the page load response when page fully loads
      fullLoadedResponse = await page.goto(url, gotoOpts);
    } catch (e) {
      if (!(e instanceof Error)) {
        throw e;
      }
      const msg = e.message || "";

      // got firstResponse and content loaded, not a failure
      if (firstResponse && data.loadState == LoadState.CONTENT_LOADED) {
        // if timeout error, and at least got to content loaded, continue on
        logger.warn(
          "Page load timed out, loading but slowly, skipping behaviors",
          {
            msg,
            ...logDetails,
          },
        );
        data.skipBehaviors = true;
      } else if (!downloadResponse) {
        // log if not already log and rethrow, consider page failed
        if (msg !== "logged") {
          logger.error("Page Load Failed, skipping page", {
            msg,
            loadState: data.loadState,
            ...logDetails,
          });
          e.message = "logged";
        }
        throw e;
      }
    }

    const resp = fullLoadedResponse || downloadResponse || firstResponse;

    if (!resp) {
      throw new Error("no response for page load, assuming failed");
    }

    const respUrl = resp.url();
    const isChromeError = page.url().startsWith("chrome-error://");

    if (depth === 0 && !isChromeError && respUrl !== url && !downloadResponse) {
      data.seedId = await this.crawlState.addExtraSeed(
        this.seeds,
        this.numOriginalSeeds,
        data.seedId,
        respUrl,
      );
      logger.info("Seed page redirected, adding redirected seed", {
        origUrl: url,
        newUrl: respUrl,
        seedId: data.seedId,
      });
    }

    const status = resp.status();
    data.status = status;

    let failed = isChromeError;

    if (this.params.failOnInvalidStatus && status >= 400) {
      // Handle 4xx or 5xx response as a page load error
      failed = true;
    }

    if (failed) {
      logger.error(
        isChromeError ? "Page Crashed on Load" : "Page Invalid Status",
        {
          status,
          ...logDetails,
        },
      );
      throw new Error("logged");
    }

    const contentType = resp.headers()["content-type"];

    if (contentType) {
      data.mime = contentType.split(";")[0];
      data.isHTMLPage = isHTMLMime(data.mime);
    } else {
      // guess that its html if it fully loaded as a page
      data.isHTMLPage = !!fullLoadedResponse;
    }

    // Full Page Loaded if:
    // - it was a download response
    // - page.load() succeeded
    // but not:
    // - if first response was received, but not fully loaded
    if (fullLoadedResponse || downloadResponse) {
      data.loadState = LoadState.FULL_PAGE_LOADED;
    }

    if (!data.isHTMLPage) {
      data.filteredFrames = [];

      logger.info(
        "Non-HTML Page URL, skipping all post-crawl actions",
        { isDownload: !!downloadResponse, mime: data.mime, ...logDetails },
        "pageStatus",
      );
      return;
    }

    // HTML Pages Only here
    const frames = page.frames();

    const filteredFrames = await Promise.allSettled(
      frames.map((frame) => this.shouldIncludeFrame(frame, logDetails)),
    );

    data.filteredFrames = filteredFrames
      .filter((x: PromiseSettledResult<Frame | null>) => {
        if (x.status === "fulfilled") {
          return !!x.value;
        }
        logger.warn("Error in iframe check", {
          reason: x.reason,
          ...logDetails,
        });
        return false;
      })
      .map((x) => (x as PromiseFulfilledResult<Frame>).value);

    //data.filteredFrames = await page.frames().filter(frame => this.shouldIncludeFrame(frame, logDetails));

    const { seedId, extraHops } = data;

    const seed = await this.crawlState.getSeedAt(
      this.seeds,
      this.numOriginalSeeds,
      seedId,
    );

    if (!seed) {
      logger.error(
        "Seed not found, likely invalid crawl state - skipping link extraction and behaviors",
        { seedId, ...logDetails },
      );
      return;
    }

    await this.checkCF(page, logDetails);

    await this.netIdle(page, logDetails);

    await this.awaitPageLoad(page.mainFrame(), logDetails);

    // skip extraction if at max depth
    if (seed.isAtMaxDepth(depth, extraHops)) {
      logger.debug("Skipping Link Extraction, At Max Depth", {}, "links");
      return;
    }

    logger.debug(
      "Extracting links",
      { selectors: this.params.selectLinks, ...logDetails },
      "links",
    );

    await this.extractLinks(page, data, this.params.selectLinks, logDetails);
  }

  async netIdle(page: Page, details: LogDetails) {
    if (!this.params.netIdleWait) {
      return;
    }
    // in case page starts loading via fetch/xhr immediately after page load,
    // we want to ensure we don't exit too early
    await sleep(0.5);

    try {
      await this.browser.waitForNetworkIdle(page, {
        timeout: this.params.netIdleWait * 1000,
      });
    } catch (e) {
      logger.debug("waitForNetworkIdle timed out, ignoring", details);
      // ignore, continue
    }
  }

  async awaitPageLoad(frame: Frame, logDetails: LogDetails) {
    logger.debug(
      "Waiting for custom page load via behavior",
      logDetails,
      "behavior",
    );
    try {
      await frame.evaluate(
        "self.__bx_behaviors && self.__bx_behaviors.awaitPageLoad();",
      );
    } catch (e) {
      logger.warn("Waiting for custom page load failed", e, "behavior");
    }

    if (this.params.postLoadDelay) {
      logger.info("Awaiting post load delay", {
        seconds: this.params.postLoadDelay,
      });
      await sleep(this.params.postLoadDelay);
    }
  }

  async extractLinks(
    page: Page,
    data: PageState,
    selectors: ExtractSelector[],
    logDetails: LogDetails,
  ) {
    const { seedId, depth, extraHops = 0, filteredFrames, callbacks } = data;

    callbacks.addLink = async (url: string) => {
      await this.queueInScopeUrls(
        seedId,
        [url],
        depth,
        extraHops,
        false,
        logDetails,
      );
    };

    const loadLinks = (options: {
      selector: string;
      extract: string;
      isAttribute: boolean;
      addLinkFunc: string;
    }) => {
      const { selector, extract, isAttribute, addLinkFunc } = options;
      const urls = new Set<string>();

      // eslint-disable-next-line @typescript-eslint/no-explicit-any
      const getAttr = (elem: any) => urls.add(elem.getAttribute(extract));
      // eslint-disable-next-line @typescript-eslint/no-explicit-any
      const getProp = (elem: any) => urls.add(elem[extract]);

      const getter = isAttribute ? getAttr : getProp;

      document.querySelectorAll(selector).forEach(getter);

      // eslint-disable-next-line @typescript-eslint/no-explicit-any
      const func = (window as any)[addLinkFunc] as (
        url: string,
      ) => NonNullable<unknown>;
      urls.forEach((url) => func.call(this, url));

      return true;
    };

    const frames = filteredFrames || page.frames();

    try {
      for (const { selector, extract, isAttribute } of selectors) {
        await Promise.allSettled(
          frames.map((frame) => {
            const getLinks = frame
              .evaluate(loadLinks, {
                selector,
                extract,
                isAttribute,
                addLinkFunc: ADD_LINK_FUNC,
              })
              .catch((e) =>
                logger.warn("Link Extraction failed in frame", {
                  frameUrl: frame.url,
                  ...logDetails,
                  ...formatErr(e),
                }),
              );

            return timedRun(
              getLinks,
              PAGE_OP_TIMEOUT_SECS,
              "Link extraction timed out",
              logDetails,
            );
          }),
        );
      }
    } catch (e) {
      logger.warn("Link Extraction failed", e, "links");
    }
  }

  async queueInScopeUrls(
    seedId: number,
    urls: string[],
    depth: number,
    extraHops = 0,
    noOOS = false,
    logDetails: LogDetails = {},
  ) {
    try {
      depth += 1;

      // new number of extra hops, set if this hop is out-of-scope (oos)
      const newExtraHops = extraHops + 1;

      for (const possibleUrl of urls) {
        const res = this.getScope(
          { url: possibleUrl, extraHops: newExtraHops, depth, seedId, noOOS },
          logDetails,
        );

        if (!res) {
          continue;
        }

        const { url, isOOS } = res;

        if (url) {
          await this.queueUrl(
            seedId,
            url,
            depth,
            isOOS ? newExtraHops : extraHops,
            logDetails,
          );
        }
      }
    } catch (e) {
      logger.error("Queuing Error", e, "links");
    }
  }

  async checkCF(page: Page, logDetails: LogDetails) {
    try {
      logger.debug("Check CF Blocking", logDetails);

      while (
        await timedRun(
          page.$("div.cf-browser-verification.cf-im-under-attack"),
          PAGE_OP_TIMEOUT_SECS,
          "Cloudflare check timed out",
          logDetails,
          "general",
          true,
        )
      ) {
        logger.debug(
          "Cloudflare Check Detected, waiting for reload...",
          logDetails,
        );
        await sleep(5.5);
      }
    } catch (e) {
      //logger.warn("Check CF failed, ignoring");
    }
  }

  async queueUrl(
    seedId: number,
    url: string,
    depth: number,
    extraHops: number,
    logDetails: LogDetails = {},
    ts = 0,
    pageid?: string,
  ) {
    if (this.limitHit) {
      return false;
    }

    const result = await this.crawlState.addToQueue(
      { url, seedId, depth, extraHops, ts, pageid },
      this.pageLimit,
    );

    switch (result) {
      case QueueState.ADDED:
        logger.debug("Queued new page url", { url, ...logDetails }, "links");
        return true;

      case QueueState.LIMIT_HIT:
        logger.debug(
          "Not queued page url, at page limit",
          { url, ...logDetails },
          "links",
        );
        this.limitHit = true;
        return false;

      case QueueState.DUPE_URL:
        logger.debug(
          "Not queued page url, already seen",
          { url, ...logDetails },
          "links",
        );
        return false;
    }

    return false;
  }

  async initPages(filename: string, title: string) {
    let fh = null;

    try {
      await fsp.mkdir(this.pagesDir, { recursive: true });

      const createNew = !fs.existsSync(filename);

      fh = fs.createWriteStream(filename, { flags: "a" });

      if (createNew) {
        const header: Record<string, string> = {
          format: "json-pages-1.0",
          id: "pages",
          title,
        };
        header.hasText = this.params.text.includes("to-pages") + "";
        if (this.params.text.length) {
          logger.debug("Text Extraction: " + this.params.text.join(","));
        } else {
          logger.debug("Text Extraction: None");
        }
        fh.write(JSON.stringify(header) + "\n");
      }
    } catch (err) {
      logger.error(`"${filename}" creation failed`, err);
    }
    return fh;
  }

  protected pageEntryForRedis(
    entry: Record<string, string | number | boolean | object>,
    // eslint-disable-next-line @typescript-eslint/no-unused-vars
    state: PageState,
  ) {
    return entry;
  }

  async writePage(state: PageState) {
    const {
      pageid,
      url,
      depth,
      title,
      text,
      loadState,
      mime,
      favicon,
      status,
    } = state;

    const row: PageEntry = { id: pageid, url, title, loadState };

    let { ts } = state;
    if (!ts) {
      ts = new Date();
      if (!this.params.dryRun) {
        logger.warn(
          "Page date missing, setting to now",
          { url, ts },
          "pageStatus",
        );
      }
    }

    row.ts = ts.toISOString();

    if (mime) {
      row.mime = mime;
    }

    if (status) {
      row.status = status;
    }

    if (this.params.writePagesToRedis) {
      await this.crawlState.writeToPagesQueue(
        JSON.stringify(this.pageEntryForRedis(row, state)),
      );
    }

    if (depth === 0) {
      row.seed = true;
    }

    if (Number.isInteger(depth)) {
      row.depth = depth;
    }

    if (text && this.textInPages) {
      row.text = text;
    }

    if (favicon) {
      row.favIconUrl = favicon;
    }

    const processedRow = JSON.stringify(row) + "\n";

    const pagesFH = depth > 0 ? this.extraPagesFH : this.pagesFH;

    if (!pagesFH) {
      logger.error("Can't write pages, missing stream", {}, "pageStatus");
      return;
    }

    try {
      pagesFH.write(processedRow);
    } catch (err) {
      logger.warn(
        "Page append failed",
        { pagesFile: depth > 0 ? this.otherPagesFile : this.seedPagesFile },
        "pageStatus",
      );
    }
  }

  async parseSitemap({ url, sitemap }: ScopedSeed, seedId: number) {
    if (!sitemap) {
      return;
    }

    if (await this.crawlState.isSitemapDone()) {
      logger.info("Sitemap already processed, skipping", "sitemap");
      return;
    }

    const fromDate = this.params.sitemapFromDate
      ? new Date(this.params.sitemapFromDate)
      : undefined;
    const toDate = this.params.sitemapToDate
      ? new Date(this.params.sitemapToDate)
      : undefined;
    const headers = this.headers;

    logger.info(
      "Fetching sitemap",
      { from: fromDate || "<any date>", to: fromDate || "<any date>" },
      "sitemap",
    );
    const sitemapper = new SitemapReader({
      headers,
      fromDate,
      toDate,
      limit: this.pageLimit,
    });

    try {
      await sitemapper.parse(sitemap, url);
    } catch (e) {
      logger.warn(
        "Sitemap for seed failed",
        { url, sitemap, ...formatErr(e) },
        "sitemap",
      );
      return;
    }

    let power = 1;
    let resolved = false;

    let finished = false;

    await new Promise<void>((resolve) => {
      sitemapper.on("end", () => {
        resolve();
        if (!finished) {
          logger.info(
            "Sitemap Parsing Finished",
            { urlsFound: sitemapper.count, limitHit: sitemapper.atLimit() },
            "sitemap",
          );
          this.crawlState
            .markSitemapDone()
            .catch((e) => logger.warn("Error marking sitemap done", e));
          finished = true;
        }
      });

      sitemapper.on("url", ({ url }) => {
        const count = sitemapper.count;
        if (count % 10 ** power === 0) {
          if (count % 10 ** (power + 1) === 0 && power <= 3) {
            power++;
          }
          const sitemapsQueued = sitemapper.getSitemapsQueued();
          logger.debug(
            "Sitemap URLs processed so far",
            { count, sitemapsQueued },
            "sitemap",
          );
        }
        this.queueInScopeUrls(seedId, [url], 0, 0, true).catch((e) =>
          logger.warn("Error queuing urls", e, "links"),
        );
        if (count >= 100 && !resolved) {
          logger.info(
            "Sitemap partially parsed, continue parsing large sitemap in the background",
            { urlsFound: count },
            "sitemap",
          );
          resolve();
          resolved = true;
        }
      });
    });
  }

  async combineWARC() {
    logger.info("Generating Combined WARCs");
    await this.crawlState.setStatus("generate-warc");

    // Get the list of created Warcs
    const warcLists = await fsp.readdir(this.archivesDir);

    logger.debug(`Combining ${warcLists.length} WARCs...`);

    const fileSizeObjects = []; // Used to sort the created warc by fileSize

    // Go through a list of the created works and create an array sorted by their filesize with the largest file first.
    for (let i = 0; i < warcLists.length; i++) {
      const fileName = path.join(this.archivesDir, warcLists[i]);
      const fileSize = await getFileSize(fileName);
      fileSizeObjects.push({ fileSize: fileSize, fileName: fileName });
      fileSizeObjects.sort((a, b) => b.fileSize - a.fileSize);
    }

    const generatedCombinedWarcs = [];

    // Used to name combined warcs, default to -1 for first increment
    let combinedWarcNumber = -1;

    // write combine WARC to collection root
    let combinedWarcFullPath = "";

    // fileHandler
    let fh = null;

    // Iterate through the sorted file size array.
    for (let j = 0; j < fileSizeObjects.length; j++) {
      // if need to rollover to new warc
      let doRollover = false;

      // set to true for first warc
      if (combinedWarcNumber < 0) {
        doRollover = true;
      } else {
        // Check the size of the existing combined warc.
        const currentCombinedWarcSize = await getFileSize(combinedWarcFullPath);

        //  If adding the current warc to the existing combined file creates a file smaller than the rollover size add the data to the combinedWarc
        const proposedWarcSize =
          fileSizeObjects[j].fileSize + currentCombinedWarcSize;

        doRollover = proposedWarcSize >= this.params.rolloverSize;
      }

      if (doRollover) {
        // If adding the current warc to the existing combined file creates a file larger than the rollover size do the following:
        // 1. increment the combinedWarcNumber
        // 2. create the name of the new combinedWarcFile
        // 3. Write the header out to the new file
        // 4. Write out the current warc data to the combinedFile
        combinedWarcNumber = combinedWarcNumber + 1;

        const combinedWarcName = `${this.params.collection}_${combinedWarcNumber}.warc.gz`;

        // write combined warcs to root collection dir as they're output of a collection (like wacz)
        combinedWarcFullPath = path.join(this.collDir, combinedWarcName);

        if (fh) {
          fh.end();
        }

        fh = fs.createWriteStream(combinedWarcFullPath, { flags: "a" });

        generatedCombinedWarcs.push(combinedWarcName);

        const warcBuffer = await createWARCInfo(combinedWarcName);
        fh.write(warcBuffer);
      }

      logger.debug(`Appending WARC ${fileSizeObjects[j].fileName}`);

      const reader = fs.createReadStream(fileSizeObjects[j].fileName);

      const p = new Promise<void>((resolve) => {
        reader.on("end", () => resolve());
      });

      if (fh) {
        reader.pipe(fh, { end: false });
      }

      await p;
    }

    if (fh) {
      fh.end();
    }

    logger.debug(`Combined WARCs saved as: ${generatedCombinedWarcs}`);
  }

  async serializeConfig(done = false) {
    switch (this.params.saveState) {
      case "never":
        return;

      case "partial":
        if (!done) {
          return;
        }
        if (await this.crawlState.isFinished()) {
          return;
        }
        break;

      case "always":
      default:
        break;
    }

    const now = new Date();

    if (!done) {
      // if not done, save state only after specified interval has elapsed
      if (
        secondsElapsed(this.lastSaveTime, now) < this.params.saveStateInterval
      ) {
        return;
      }
    }

    this.lastSaveTime = now.getTime();

    const ts = now.toISOString().slice(0, 19).replace(/[T:-]/g, "");

    const crawlDir = path.join(this.collDir, "crawls");

    await fsp.mkdir(crawlDir, { recursive: true });

    const filenameOnly = `crawl-${ts}-${this.params.crawlId}.yaml`;

    const filename = path.join(crawlDir, filenameOnly);

    const state = await this.crawlState.serialize();

    if (this.origConfig) {
      this.origConfig.state = state;
    }
    const res = yaml.dump(this.origConfig, { lineWidth: -1 });
    try {
      logger.info(`Saving crawl state to: ${filename}`);
      await fsp.writeFile(filename, res);
    } catch (e) {
      logger.error(`Failed to write save state file: ${filename}`, e);
      return;
    }

    this.saveStateFiles.push(filename);

    if (this.saveStateFiles.length > this.params.saveStateHistory) {
      const oldFilename = this.saveStateFiles.shift();
      logger.info(`Removing old save-state: ${oldFilename}`);
      try {
        await fsp.unlink(oldFilename || "");
      } catch (e) {
        logger.error(`Failed to delete old save state file: ${oldFilename}`);
      }
    }

    if (this.storage && done && this.params.saveState === "always") {
      const targetFilename = interpolateFilename(filenameOnly, this.crawlId);

      await this.storage.uploadFile(filename, targetFilename);
    }
  }

  getWarcPrefix(defaultValue = "") {
    let warcPrefix =
      process.env.WARC_PREFIX || this.params.warcPrefix || defaultValue;

    if (warcPrefix) {
      warcPrefix += "-" + this.crawlId + "-";
    }

    return warcPrefix;
  }

  createExtraResourceWarcWriter(resourceName: string, gzip = true) {
    const filenameBase = `${this.getWarcPrefix()}${resourceName}-$ts`;

    return this.createWarcWriter(filenameBase, gzip, { resourceName });
  }

  createWarcWriter(
    filenameBase: string,
    gzip: boolean,
    logDetails: Record<string, string>,
  ) {
    const filenameTemplate = `${filenameBase}.warc${gzip ? ".gz" : ""}`;

    return new WARCWriter({
      archivesDir: this.archivesDir,
      warcCdxDir: this.warcCdxDir,
      filenameTemplate,
      rolloverSize: this.params.rolloverSize,
      gzip,
      logDetails,
    });
  }

  createRecorder(id: number): Recorder | null {
    if (!this.recording) {
      return null;
    }

    const filenameBase = `${this.getWarcPrefix("rec")}$ts-${id}`;

    const writer = this.createWarcWriter(filenameBase, true, {
      id: id.toString(),
    });

    const res = new Recorder({
      workerid: id,
      crawler: this,
      writer,
    });

    this.browser.recorders.push(res);
    return res;
  }
}

function getDownloadResponse(req: HTTPRequest) {
  try {
    if (!req.isNavigationRequest()) {
      return null;
    }

    const failure = req.failure();
    const failureText = (failure && failure.errorText) || "";
    if (
      failureText !== "net::ERR_ABORTED" ||
      req.resourceType() !== "document"
    ) {
      return null;
    }

    const resp = req.response();

    if (!resp) {
      return null;
    }

    const headers = resp.headers();

    if (
      headers["content-disposition"] ||
      (headers["content-type"] && !isHTMLMime(headers["content-type"]))
    ) {
      return resp;
    }
  } catch (e) {
    console.log(e);
    // ignore
  }

  return null;
}<|MERGE_RESOLUTION|>--- conflicted
+++ resolved
@@ -684,20 +684,9 @@
     return !!seed.isIncluded(url, depth, extraHops, logDetails);
   }
 
-<<<<<<< HEAD
   async setupPage(opts: WorkerState) {
-    const { page, cdp, workerid, callbacks, frameIdToExecId } = opts;
-
-=======
-  async setupPage({
-    page,
-    cdp,
-    workerid,
-    callbacks,
-    recorder,
-    frameIdToExecId,
-  }: WorkerOpts) {
->>>>>>> 87149075
+    const { page, cdp, workerid, callbacks, frameIdToExecId, recorder } = opts;
+
     await this.browser.setupPage({ page, cdp });
 
     await this.setupExecContextEvents(cdp, frameIdToExecId);
