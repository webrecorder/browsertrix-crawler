import child_process, { ChildProcess, StdioOptions } from "child_process";
import path from "path";
import fs, { WriteStream } from "fs";
import os from "os";
import fsp from "fs/promises";
import readline from "readline";

import {
  RedisCrawlState,
  LoadState,
  QueueState,
  PageState,
  WorkerId,
  PageCallbacks,
} from "./util/state.js";

import { parseArgs } from "./util/argParser.js";

import yaml from "js-yaml";

import * as warcio from "warcio";

// @ts-expect-error TODO fill in why error is expected
import { WACZ } from "@harvard-lil/js-wacz";

import { HealthChecker } from "./util/healthcheck.js";
import { TextExtractViaSnapshot } from "./util/textextract.js";
import {
  initStorage,
  getFileSize,
  getDirSize,
  interpolateFilename,
  checkDiskUtilization,
  S3StorageSync,
} from "./util/storage.js";
import { ScreenCaster, WSTransport } from "./util/screencaster.js";
import { Screenshots } from "./util/screenshots.js";
import { initRedis } from "./util/redis.js";
import { logger, formatErr, WACZLogger } from "./util/logger.js";
import {
  WorkerOpts,
  WorkerState,
  closeWorkers,
  runWorkers,
} from "./util/worker.js";
import { sleep, timedRun, secondsElapsed } from "./util/timing.js";
import { collectAllFileSources, getInfoString } from "./util/file_reader.js";

import { Browser } from "./util/browser.js";

import {
  ADD_LINK_FUNC,
  BEHAVIOR_LOG_FUNC,
  HTML_TYPES,
  DEFAULT_SELECTORS,
} from "./util/constants.js";

import { AdBlockRules, BlockRules } from "./util/blockrules.js";
import { OriginOverride } from "./util/originoverride.js";

// to ignore HTTPS error for HEAD check
import { Agent as HTTPAgent } from "http";
import { Agent as HTTPSAgent } from "https";
import { CDPSession, Frame, HTTPRequest, Page } from "puppeteer-core";
import { Recorder } from "./util/recorder.js";
import { SitemapReader } from "./util/sitemapper.js";
import { ScopedSeed } from "./util/seeds.js";
import { WARCWriter } from "./util/warcwriter.js";

const HTTPS_AGENT = new HTTPSAgent({
  rejectUnauthorized: false,
});

const HTTP_AGENT = new HTTPAgent();

const behaviors = fs.readFileSync(
  new URL(
    "../node_modules/browsertrix-behaviors/dist/behaviors.js",
    import.meta.url,
  ),
  { encoding: "utf8" },
);

const FETCH_TIMEOUT_SECS = 30;
const PAGE_OP_TIMEOUT_SECS = 5;
const SITEMAP_INITIAL_FETCH_TIMEOUT_SECS = 30;

const RUN_DETACHED = process.env.DETACHED_CHILD_PROC == "1";

const POST_CRAWL_STATES = [
  "generate-wacz",
  "uploading-wacz",
  "generate-cdx",
  "generate-warc",
];

// eslint-disable-next-line @typescript-eslint/no-explicit-any
type LogDetails = Record<string, any>;

type PageEntry = {
  id: string;
  url: string;
  title?: string;
  loadState?: number;
  mime?: string;
  seed?: boolean;
  text?: string;
  favIconUrl?: string;
  ts?: string;
  status?: number;
};

// ============================================================================
export class Crawler {
  // eslint-disable-next-line @typescript-eslint/no-explicit-any
  params: any;
  // eslint-disable-next-line @typescript-eslint/no-explicit-any
  origConfig: any;

  collDir: string;
  logDir: string;
  logFilename: string;

  headers: Record<string, string> = {};

  crawlState!: RedisCrawlState;

  pagesFH?: WriteStream | null = null;
  extraPagesFH?: WriteStream | null = null;
  logFH!: WriteStream;

  crawlId: string;

  startTime: number;

  limitHit = false;
  pageLimit: number;

  saveStateFiles: string[] = [];
  lastSaveTime: number;

  maxPageTime: number;

  // eslint-disable-next-line @typescript-eslint/no-explicit-any
  emulateDevice: any = {};

  captureBasePrefix = "";

  infoString!: string;

  // eslint-disable-next-line @typescript-eslint/no-explicit-any
  gotoOpts: Record<string, any>;

  pagesDir: string;
  seedPagesFile: string;
  otherPagesFile: string;

  archivesDir: string;
  tempdir: string;
  tempCdxDir: string;

  screenshotWriter: WARCWriter | null;
  textWriter: WARCWriter | null;

  blockRules: BlockRules | null;
  adBlockRules: AdBlockRules | null;

  healthChecker: HealthChecker | null = null;
  originOverride: OriginOverride | null = null;

  screencaster: ScreenCaster | null = null;

  skipTextDocs = 0;

  interrupted = false;
  finalExit = false;
  uploadAndDeleteLocal = false;
  done = false;

  textInPages = false;

  customBehaviors = "";
  behaviorsChecked = false;
  behaviorLastLine?: string;

  browser: Browser;
  storage: S3StorageSync | null = null;

  maxHeapUsed = 0;
  maxHeapTotal = 0;

  driver!: (opts: {
    page: Page;
    data: PageState;
    // eslint-disable-next-line no-use-before-define
    crawler: Crawler;
  }) => NonNullable<unknown>;

  recording = true;

  constructor() {
    const args = this.parseArgs();
    this.params = args.parsed;
    this.origConfig = args.origConfig;

    // root collections dir
    this.collDir = path.join(
      this.params.cwd,
      "collections",
      this.params.collection,
    );
    this.logDir = path.join(this.collDir, "logs");
    this.logFilename = path.join(
      this.logDir,
      `crawl-${new Date().toISOString().replace(/[^\d]/g, "")}.log`,
    );

    const debugLogging = this.params.logging.includes("debug");
    logger.setDebugLogging(debugLogging);
    logger.setLogLevel(this.params.logLevel);
    logger.setContext(this.params.logContext);
    logger.setExcludeContext(this.params.logExcludeContext);

    // if automatically restarts on error exit code,
    // exit with 0 from fatal by default, to avoid unnecessary restart
    // otherwise, exit with default fatal exit code
    if (this.params.restartsOnError) {
      logger.setDefaultFatalExitCode(0);
    }

    logger.debug("Writing log to: " + this.logFilename, {}, "general");

    this.headers = {};

    // pages file
    this.pagesFH = null;

    this.crawlId = process.env.CRAWL_ID || os.hostname();

    this.startTime = Date.now();

    // was the limit hit?
    this.limitHit = false;
    this.pageLimit = this.params.pageLimit;

    // resolve maxPageLimit and ensure pageLimit is no greater than maxPageLimit
    if (this.params.maxPageLimit) {
      this.pageLimit = this.pageLimit
        ? Math.min(this.pageLimit, this.params.maxPageLimit)
        : this.params.maxPageLimit;
    }

    this.saveStateFiles = [];
    this.lastSaveTime = 0;

    // sum of page load + behavior timeouts + 2 x fetch + cloudflare + link extraction timeouts + extra page delay
    // if exceeded, will interrupt and move on to next page (likely behaviors or some other operation is stuck)
    this.maxPageTime =
      this.params.pageLoadTimeout +
      this.params.behaviorTimeout +
      FETCH_TIMEOUT_SECS * 2 +
      PAGE_OP_TIMEOUT_SECS * 2 +
      this.params.pageExtraDelay;

    this.emulateDevice = this.params.emulateDevice || {};

    //this.captureBasePrefix = `http://${process.env.PROXY_HOST}:${process.env.PROXY_PORT}/${this.params.collection}/record`;
    //this.capturePrefix = "";//process.env.NO_PROXY ? "" : this.captureBasePrefix + "/id_/";
    //this.captureBasePrefix = "";

    this.gotoOpts = {
      waitUntil: this.params.waitUntil,
      timeout: this.params.pageLoadTimeout * 1000,
    };

    // pages directory
    this.pagesDir = path.join(this.collDir, "pages");

    // pages file
    this.seedPagesFile = path.join(this.pagesDir, "pages.jsonl");
    this.otherPagesFile = path.join(this.pagesDir, "extraPages.jsonl");

    // archives dir
    this.archivesDir = path.join(this.collDir, "archive");
    this.tempdir = path.join(os.tmpdir(), "tmp-dl");
    this.tempCdxDir = path.join(this.collDir, "tmp-cdx");

    this.screenshotWriter = null;
    this.textWriter = null;

    this.blockRules = null;
    this.adBlockRules = null;

    this.healthChecker = null;

    this.interrupted = false;
    this.finalExit = false;
    this.uploadAndDeleteLocal = false;

    this.textInPages = this.params.text.includes("to-pages");

    this.done = false;

    this.customBehaviors = "";

    this.browser = new Browser();
  }

  protected parseArgs() {
    return parseArgs();
  }

  configureUA() {
    // override userAgent
    if (this.params.userAgent) {
      this.emulateDevice.userAgent = this.params.userAgent;
      return this.params.userAgent;
    }

    // if device set, it overrides the default Chrome UA
    if (!this.emulateDevice.userAgent) {
      this.emulateDevice.userAgent = this.browser.getDefaultUA();
    }

    // suffix to append to default userAgent
    if (this.params.userAgentSuffix) {
      this.emulateDevice.userAgent += " " + this.params.userAgentSuffix;
    }

    return this.emulateDevice.userAgent;
  }

  async initCrawlState() {
    const redisUrl = this.params.redisStoreUrl || "redis://localhost:6379/0";

    if (!redisUrl.startsWith("redis://")) {
      logger.fatal(
        "stateStoreUrl must start with redis:// -- Only redis-based store currently supported",
      );
    }

    let redis;

    while (true) {
      try {
        redis = await initRedis(redisUrl);
        break;
      } catch (e) {
        //logger.fatal("Unable to connect to state store Redis: " + redisUrl);
        logger.warn(`Waiting for redis at ${redisUrl}`, {}, "state");
        await sleep(1);
      }
    }

    logger.debug(
      `Storing state via Redis ${redisUrl} @ key prefix "${this.crawlId}"`,
      {},
      "state",
    );

    logger.debug(`Max Page Time: ${this.maxPageTime} seconds`, {}, "state");

    this.crawlState = new RedisCrawlState(
      redis,
      this.params.crawlId,
      this.maxPageTime,
      os.hostname(),
    );

    // load full state from config
    if (this.params.state) {
      await this.crawlState.load(
        this.params.state,
        this.params.scopedSeeds,
        true,
      );
      // otherwise, just load extra seeds
    } else {
      await this.loadExtraSeeds();
    }

    // clear any pending URLs from this instance
    await this.crawlState.clearOwnPendingLocks();

    if (this.params.saveState === "always" && this.params.saveStateInterval) {
      logger.debug(
        `Saving crawl state every ${this.params.saveStateInterval} seconds, keeping last ${this.params.saveStateHistory} states`,
        {},
        "state",
      );
    }

    if (this.params.logErrorsToRedis) {
      logger.setLogErrorsToRedis(true);
      logger.setCrawlState(this.crawlState);
    }

    return this.crawlState;
  }

  async loadExtraSeeds() {
    const extraSeeds = await this.crawlState.getExtraSeeds();

    for (const { origSeedId, newUrl } of extraSeeds) {
      const seed = this.params.scopedSeeds[origSeedId];
      this.params.scopedSeeds.push(seed.newScopedSeed(newUrl));
    }
  }

  initScreenCaster() {
    let transport;

    if (this.params.screencastPort) {
      transport = new WSTransport(this.params.screencastPort);
      logger.debug(
        `Screencast server started on: ${this.params.screencastPort}`,
        {},
        "screencast",
      );
    }
    // } else if (this.params.redisStoreUrl && this.params.screencastRedis) {
    //   transport = new RedisPubSubTransport(this.params.redisStoreUrl, this.crawlId);
    //   logger.debug("Screencast enabled via redis pubsub", {}, "screencast");
    // }

    if (!transport) {
      return null;
    }

    return new ScreenCaster(transport, this.params.workers);
  }

  launchRedis() {
    let redisStdio: StdioOptions;

    if (this.params.logging.includes("redis")) {
      const redisStderr = fs.openSync(path.join(this.logDir, "redis.log"), "a");
      redisStdio = [process.stdin, redisStderr, redisStderr];
    } else {
      redisStdio = "ignore";
    }

    let redisArgs: string[] = [];
    if (this.params.debugAccessRedis) {
      redisArgs = ["--protected-mode", "no"];
    }

    return child_process.spawn("redis-server", redisArgs, {
      cwd: "/tmp/",
      stdio: redisStdio,
      detached: RUN_DETACHED,
    });
  }

  async bootstrap() {
    const subprocesses: ChildProcess[] = [];

    subprocesses.push(this.launchRedis());

    await fsp.mkdir(this.logDir, { recursive: true });
    await fsp.mkdir(this.archivesDir, { recursive: true });
    await fsp.mkdir(this.tempdir, { recursive: true });
    await fsp.mkdir(this.tempCdxDir, { recursive: true });

    this.logFH = fs.createWriteStream(this.logFilename);
    logger.setExternalLogStream(this.logFH);

    this.infoString = await getInfoString();
    logger.info(this.infoString);

    logger.info("Seeds", this.params.scopedSeeds);

    if (this.params.profile) {
      logger.info("With Browser Profile", { url: this.params.profile });
    }

    if (this.params.overwrite) {
      logger.debug(`Clearing ${this.collDir} before starting`);
      try {
        fs.rmSync(this.collDir, { recursive: true, force: true });
      } catch (e) {
        logger.error(`Unable to clear ${this.collDir}`, e);
      }
    }

    if (this.params.customBehaviors) {
      this.customBehaviors = this.loadCustomBehaviors(
        this.params.customBehaviors,
      );
    }

    this.headers = { "User-Agent": this.configureUA() };

    process.on("exit", () => {
      for (const proc of subprocesses) {
        proc.kill();
      }
    });

    child_process.spawn(
      "socat",
      ["tcp-listen:9222,reuseaddr,fork", "tcp:localhost:9221"],
      { detached: RUN_DETACHED },
    );

    if (!this.params.headless && !process.env.NO_XVFB) {
      child_process.spawn(
        "Xvfb",
        [
          process.env.DISPLAY || "",
          "-listen",
          "tcp",
          "-screen",
          "0",
          process.env.GEOMETRY || "",
          "-ac",
          "+extension",
          "RANDR",
        ],
        { detached: RUN_DETACHED },
      );
    }

    if (this.params.screenshot) {
      this.screenshotWriter = this.createExtraResourceWarcWriter("screenshots");
    }
    if (this.params.text) {
      this.textWriter = this.createExtraResourceWarcWriter("text");
    }
  }

  extraChromeArgs() {
    const args = [];
    if (this.params.lang) {
      args.push(`--accept-lang=${this.params.lang}`);
    }
    return args;
  }

  async run() {
    await this.bootstrap();

    let status = "done";
    let exitCode = 0;

    try {
      await this.crawl();
      const finished = await this.crawlState.isFinished();
      const stopped = await this.crawlState.isCrawlStopped();
      const canceled = await this.crawlState.isCrawlCanceled();
      if (!finished) {
        if (canceled) {
          status = "canceled";
        } else if (stopped) {
          status = "done";
          logger.info("Crawl gracefully stopped on request");
        } else if (this.interrupted) {
          status = "interrupted";
          exitCode = 11;
        }
      }
    } catch (e) {
      logger.error("Crawl failed", e);
      exitCode = 9;
      status = "failing";
      if (await this.crawlState.incFailCount()) {
        status = "failed";
      }
    } finally {
      await this.setStatusAndExit(exitCode, status);
    }
  }

  _behaviorLog(
    { data, type }: { data: string; type: string },
    pageUrl: string,
    workerid: WorkerId,
  ) {
    let behaviorLine;
    let message;
    let details;

    const logDetails = { page: pageUrl, workerid };

    if (typeof data === "string") {
      message = data;
      details = logDetails;
    } else {
      message = type === "info" ? "Behavior log" : "Behavior debug";
      details =
        typeof data === "object"
          ? { ...(data as object), ...logDetails }
          : logDetails;
    }

    switch (type) {
      case "info":
        behaviorLine = JSON.stringify(data);
        if (behaviorLine !== this.behaviorLastLine) {
          logger.info(message, details, "behaviorScript");
          this.behaviorLastLine = behaviorLine;
        }
        break;

      case "error":
        logger.error(message, details, "behaviorScript");
        break;

      case "debug":
      default:
        logger.debug(message, details, "behaviorScript");
    }
  }

  isInScope(
    {
      seedId,
      url,
      depth,
      extraHops,
    }: { seedId: number; url: string; depth: number; extraHops: number },
    logDetails = {},
  ) {
    const seed = this.params.scopedSeeds[seedId];

    return seed.isIncluded(url, depth, extraHops, logDetails);
  }

  async setupPage({
    page,
    cdp,
    workerid,
    callbacks,
  }: {
    page: Page;
    cdp: CDPSession;
    workerid: WorkerId;
    callbacks: PageCallbacks;
  }) {
    await this.browser.setupPage({ page, cdp });

    if (
      (this.adBlockRules && this.params.blockAds) ||
      this.blockRules ||
      this.originOverride
    ) {
      await page.setRequestInterception(true);

      if (this.adBlockRules && this.params.blockAds) {
        await this.adBlockRules.initPage(this.browser, page);
      }

      if (this.blockRules) {
        await this.blockRules.initPage(this.browser, page);
      }

      if (this.originOverride) {
        await this.originOverride.initPage(this.browser, page);
      }
    }

    if (this.params.logging.includes("jserrors")) {
      page.on("console", (msg) => {
        if (msg.type() === "error") {
          logger.warn(
            msg.text(),
            { location: msg.location(), page: page.url(), workerid },
            "jsError",
          );
        }
      });

      page.on("pageerror", (e) => {
        logger.warn(
          "Page Error",
          { ...formatErr(e), page: page.url(), workerid },
          "jsError",
        );
      });
    }

    if (this.screencaster) {
      logger.debug("Start Screencast", { workerid }, "screencast");
      await this.screencaster.screencastPage(page, cdp, workerid);
    }

    await page.exposeFunction(
      ADD_LINK_FUNC,
      (url: string) => callbacks.addLink && callbacks.addLink(url),
    );

    if (this.params.behaviorOpts) {
      await page.exposeFunction(
        BEHAVIOR_LOG_FUNC,
        (logdata: { data: string; type: string }) =>
          this._behaviorLog(logdata, page.url(), workerid),
      );
      await this.browser.addInitScript(page, behaviors);

      const initScript = `
self.__bx_behaviors.init(${this.params.behaviorOpts}, false);
${this.customBehaviors}
self.__bx_behaviors.selectMainBehavior();
`;
      if (!this.behaviorsChecked && this.customBehaviors) {
        await this.checkBehaviorScripts(cdp);
        this.behaviorsChecked = true;
      }

      await this.browser.addInitScript(page, initScript);
    }
  }

  loadCustomBehaviors(filename: string) {
    let str = "";

    for (const { contents } of collectAllFileSources(filename, ".js")) {
      str += `self.__bx_behaviors.load(${contents});\n`;
    }

    return str;
  }

  async checkBehaviorScripts(cdp: CDPSession) {
    const filename = this.params.customBehaviors;

    if (!filename) {
      return;
    }

    for (const { path, contents } of collectAllFileSources(filename, ".js")) {
      await this.browser.checkScript(cdp, path, contents);
    }
  }

  async getFavicon(page: Page, logDetails: LogDetails): Promise<string> {
    try {
      const resp = await fetch("http://127.0.0.1:9221/json");
      if (resp.status === 200) {
        const browserJson = await resp.json();
        for (const jsons of browserJson) {
          // eslint-disable-next-line @typescript-eslint/no-explicit-any
          if (jsons.id === (page.target() as any)._targetId) {
            return jsons.faviconUrl;
          }
        }
      }
    } catch (e) {
      // ignore
    }
    logger.warn(
      "Failed to fetch favicon from browser /json endpoint",
      logDetails,
    );
    return "";
  }

  async crawlPage(opts: WorkerState): Promise<void> {
    await this.writeStats();

    const { page, data, workerid, callbacks, directFetchCapture } = opts;
    data.callbacks = callbacks;

    const { url } = data;

    const logDetails = { page: url, workerid };
    data.logDetails = logDetails;
    data.workerid = workerid;

    data.isHTMLPage = await timedRun(
      this.isHTML(url, logDetails),
      FETCH_TIMEOUT_SECS,
      "HEAD request to determine if URL is HTML page timed out",
      logDetails,
      "fetch",
      true,
    );

    if (!data.isHTMLPage && directFetchCapture) {
      try {
        const { fetched, mime } = await timedRun(
          directFetchCapture(url),
          FETCH_TIMEOUT_SECS,
          "Direct fetch capture attempt timed out",
          logDetails,
          "fetch",
          true,
        );
        if (fetched) {
          data.loadState = LoadState.FULL_PAGE_LOADED;
          if (mime) {
            data.mime = mime;
          }
          data.status = 200;
          data.ts = new Date();
          logger.info(
            "Direct fetch successful",
            { url, ...logDetails },
            "fetch",
          );
          return;
        }
      } catch (e) {
        // filtered out direct fetch
        logger.debug(
          "Direct fetch response not accepted, continuing with browser fetch",
          logDetails,
          "fetch",
        );
      }
    }

    // run custom driver here
    await this.driver({ page, data, crawler: this });

    data.title = await page.title();
    data.favicon = await this.getFavicon(page, logDetails);

    await this.doPostLoadActions(opts);
  }

  async doPostLoadActions(opts: WorkerState, saveOutput = false) {
    const { page, cdp, data, workerid } = opts;
    const { url } = data;

    const logDetails = { page: url, workerid };

    if (this.params.screenshot && this.screenshotWriter) {
      if (!data.isHTMLPage) {
        logger.debug("Skipping screenshots for non-HTML page", logDetails);
      }
      const screenshots = new Screenshots({
        browser: this.browser,
        page,
        url,
        writer: this.screenshotWriter,
      });
      if (this.params.screenshot.includes("view")) {
        await screenshots.take("view", saveOutput ? data : null);
      }
      if (this.params.screenshot.includes("fullPage")) {
        await screenshots.takeFullPage();
      }
      if (this.params.screenshot.includes("thumbnail")) {
        await screenshots.takeThumbnail();
      }
    }

    let textextract = null;

    if (data.isHTMLPage && this.textWriter) {
      textextract = new TextExtractViaSnapshot(cdp, {
        writer: this.textWriter,
        url,
        skipDocs: this.skipTextDocs,
      });
      const { text } = await textextract.extractAndStoreText(
        "text",
        false,
        this.params.text.includes("to-warc"),
      );

      if (text && (this.textInPages || saveOutput)) {
        data.text = text;
      }
    }

    data.loadState = LoadState.EXTRACTION_DONE;

    if (data.status >= 400) {
      return;
    }

    if (this.params.behaviorOpts) {
      if (!data.isHTMLPage) {
        logger.debug(
          "Skipping behaviors for non-HTML page",
          logDetails,
          "behavior",
        );
      } else if (data.skipBehaviors) {
        logger.info("Skipping behaviors for slow page", logDetails, "behavior");
      } else {
        const res = await timedRun(
          this.runBehaviors(page, cdp, data.filteredFrames, logDetails),
          this.params.behaviorTimeout,
          "Behaviors timed out",
          logDetails,
          "behavior",
        );

        await this.netIdle(page, logDetails);

        if (res) {
          data.loadState = LoadState.BEHAVIORS_DONE;
        }

        if (textextract && this.params.text.includes("final-to-warc")) {
          await textextract.extractAndStoreText("textFinal", true, true);
        }
      }
    }

    if (this.params.pageExtraDelay) {
      logger.info(
        `Waiting ${this.params.pageExtraDelay} seconds before moving on to next page`,
        logDetails,
      );
      await sleep(this.params.pageExtraDelay);
    }
  }

  async pageFinished(data: PageState) {
    await this.writePage(data);

    // if page loaded, considered page finished successfully
    // (even if behaviors timed out)
    const { loadState, logDetails } = data;

    if (data.loadState >= LoadState.FULL_PAGE_LOADED) {
      logger.info("Page Finished", { loadState, ...logDetails }, "pageStatus");

      await this.crawlState.markFinished(data.url);

      if (this.healthChecker) {
        this.healthChecker.resetErrors();
      }
    } else {
      logger.warn(
        "Page Load Failed",
        { loadState, ...logDetails },
        "pageStatus",
      );

      await this.crawlState.markFailed(data.url);

      if (this.healthChecker) {
        this.healthChecker.incError();
      }
    }

    await this.serializeConfig();

    await this.checkLimits();
  }

  async teardownPage({ workerid }: WorkerOpts) {
    if (this.screencaster) {
      await this.screencaster.stopById(workerid);
    }
  }

  async workerIdle(workerid: WorkerId) {
    if (this.screencaster) {
      //logger.debug("End Screencast", {workerid}, "screencast");
      await this.screencaster.stopById(workerid, true);
    }
  }

  async runBehaviors(
    page: Page,
    cdp: CDPSession,
    frames: Frame[],
    logDetails: LogDetails,
  ) {
    try {
      frames = frames || page.frames();

      logger.info(
        "Running behaviors",
        {
          frames: frames.length,
          frameUrls: frames.map((frame) => frame.url()),
          ...logDetails,
        },
        "behavior",
      );

      const results = await Promise.allSettled(
        frames.map((frame) =>
          this.browser.evaluateWithCLI(
            page,
            frame,
            cdp,
            `
          if (!self.__bx_behaviors) {
            console.error("__bx_behaviors missing, can't run behaviors");
          } else {
            self.__bx_behaviors.run();
          }`,
            logDetails,
            "behavior",
          ),
        ),
      );

      for (const res of results) {
        const { status, reason }: { status: string; reason?: string } = res;
        if (status === "rejected") {
          logger.warn(
            "Behavior run partially failed",
            { reason, ...logDetails },
            "behavior",
          );
        }
      }

      logger.info(
        "Behaviors finished",
        { finished: results.length, ...logDetails },
        "behavior",
      );
      return true;
    } catch (e) {
      logger.warn(
        "Behavior run failed",
        { ...formatErr(e), ...logDetails },
        "behavior",
      );
      return false;
    }
  }

  async shouldIncludeFrame(frame: Frame, logDetails: LogDetails) {
    if (!frame.parentFrame()) {
      return frame;
    }

    const frameUrl = frame.url();

    // this is all designed to detect and skip PDFs, and other frames that are actually EMBEDs
    // if there's no tag or an iframe tag, then assume its a regular frame
    const tagName = await frame.evaluate(
      "self && self.frameElement && self.frameElement.tagName",
    );

    if (tagName && tagName !== "IFRAME" && tagName !== "FRAME") {
      logger.debug(
        "Skipping processing non-frame object",
        { tagName, frameUrl, ...logDetails },
        "behavior",
      );
      return null;
    }

    let res;

    if (frameUrl === "about:blank") {
      res = false;
    } else {
      res = this.adBlockRules && !this.adBlockRules.isAdUrl(frameUrl);
    }

    if (!res) {
      logger.debug(
        "Skipping processing frame",
        { frameUrl, ...logDetails },
        "behavior",
      );
    }

    return res ? frame : null;
  }

  async createWARCInfo(filename: string) {
    const warcVersion = "WARC/1.0";
    const type = "warcinfo";

    const info = {
      software: this.infoString,
      format: "WARC File Format 1.0",
    };

    const warcInfo = { ...info, ...this.params.warcInfo };
    const record = await warcio.WARCRecord.createWARCInfo(
      { filename, type, warcVersion },
      warcInfo,
    );
    const buffer = await warcio.WARCSerializer.serialize(record, {
      gzip: true,
    });
    return buffer;
  }

  async checkLimits() {
    let interrupt = false;

    const size = await getDirSize(this.archivesDir);

    await this.crawlState.setArchiveSize(size);

    if (this.params.sizeLimit) {
      if (size >= this.params.sizeLimit) {
        logger.info(
          `Size threshold reached ${size} >= ${this.params.sizeLimit}, stopping`,
        );
        interrupt = true;
      }
    }

    if (this.params.timeLimit) {
      const elapsed = secondsElapsed(this.startTime);
      if (elapsed >= this.params.timeLimit) {
        logger.info(
          `Time threshold reached ${elapsed} > ${this.params.timeLimit}, stopping`,
        );
        interrupt = true;
      }
    }

    if (this.params.diskUtilization) {
      // Check that disk usage isn't already or soon to be above threshold
      const diskUtil = await checkDiskUtilization(this.params, size);
      if (diskUtil.stop === true) {
        interrupt = true;
      }
    }

    if (this.params.failOnFailedLimit) {
      const numFailed = this.crawlState.numFailed();
      if (numFailed >= this.params.failOnFailedLimit) {
        logger.fatal(
          `Failed threshold reached ${numFailed} >= ${this.params.failedLimit}, failing crawl`,
        );
      }
    }

    if (interrupt) {
      this.uploadAndDeleteLocal = true;
      this.gracefulFinishOnInterrupt();
    }
  }

  gracefulFinishOnInterrupt() {
    this.interrupted = true;
    logger.info("Crawler interrupted, gracefully finishing current pages");
    if (!this.params.waitOnDone && !this.params.restartsOnError) {
      this.finalExit = true;
    }
  }

  async checkCanceled() {
    if (this.crawlState && (await this.crawlState.isCrawlCanceled())) {
      await this.setStatusAndExit(0, "canceled");
    }
  }

  async setStatusAndExit(exitCode: number, status: string) {
    logger.info(`Exiting, Crawl status: ${status}`);

    await this.closeLog();

    if (this.crawlState && status) {
      await this.crawlState.setStatus(status);
    }
    process.exit(exitCode);
  }

  async serializeAndExit() {
    await this.serializeConfig();

    if (this.interrupted) {
      await this.browser.close();
      await closeWorkers(0);
      await this.closeFiles();
      await this.setStatusAndExit(13, "interrupted");
    } else {
      await this.setStatusAndExit(0, "done");
    }
  }

  async isCrawlRunning() {
    if (this.interrupted) {
      return false;
    }

    if (await this.crawlState.isCrawlCanceled()) {
      await this.setStatusAndExit(0, "canceled");
      return false;
    }

    if (await this.crawlState.isCrawlStopped()) {
      logger.info("Crawler is stopped");
      return false;
    }

    return true;
  }

  async crawl() {
    if (this.params.healthCheckPort) {
      this.healthChecker = new HealthChecker(
        this.params.healthCheckPort,
        this.params.workers,
      );
    }

    try {
      const driverUrl = new URL(this.params.driver, import.meta.url);
      this.driver = (await import(driverUrl.href)).default;
    } catch (e) {
      logger.warn(`Error importing driver ${this.params.driver}`, e);
      return;
    }

    await this.initCrawlState();

    let initState = await this.crawlState.getStatus();

    while (initState === "debug") {
      logger.info("Paused for debugging, will continue after manual resume");

      await sleep(60);

      initState = await this.crawlState.getStatus();
    }

    // if already done, don't crawl anymore
    if (initState === "done") {
      this.done = true;

      if (this.params.waitOnDone) {
        logger.info("Already done, waiting for signal to exit...");

        // wait forever until signal
        await new Promise(() => {});
      }

      return;
    }

    if (this.params.generateWACZ) {
      this.storage = initStorage();
    }

    if (POST_CRAWL_STATES.includes(initState)) {
      logger.info("crawl already finished, running post-crawl tasks", {
        state: initState,
      });
      await this.postCrawl();
      return;
    } else if (await this.crawlState.isCrawlStopped()) {
      logger.info("crawl stopped, running post-crawl tasks");
      this.finalExit = true;
      await this.postCrawl();
      return;
    } else if (await this.crawlState.isCrawlCanceled()) {
      logger.info("crawl canceled, will exit");
      return;
    }

    await this.crawlState.setStatus("running");

    this.pagesFH = await this.initPages(true);
    this.extraPagesFH = await this.initPages(false);

    this.adBlockRules = new AdBlockRules(
      this.captureBasePrefix,
      this.params.adBlockMessage,
    );

    if (this.params.blockRules && this.params.blockRules.length) {
      this.blockRules = new BlockRules(
        this.params.blockRules,
        this.captureBasePrefix,
        this.params.blockMessage,
      );
    }

    this.screencaster = this.initScreenCaster();

    if (this.params.originOverride && this.params.originOverride.length) {
      this.originOverride = new OriginOverride(this.params.originOverride);
    }

    await this._addInitialSeeds();

    await this.browser.launch({
      profileUrl: this.params.profile,
      headless: this.params.headless,
      emulateDevice: this.emulateDevice,
      swOpt: this.params.serviceWorker,
      chromeOptions: {
        proxy: false,
        userAgent: this.emulateDevice.userAgent,
        extraArgs: this.extraChromeArgs(),
      },
      // eslint-disable-next-line @typescript-eslint/no-explicit-any
      ondisconnect: (err: any) => {
        this.interrupted = true;
        logger.error(
          "Browser disconnected (crashed?), interrupting crawl",
          err,
          "browser",
        );
      },

      recording: this.recording,
      // eslint-disable-next-line @typescript-eslint/no-explicit-any
    } as any);

    // --------------
    // Run Crawl Here!
    await runWorkers(this, this.params.workers, this.maxPageTime);
    // --------------

    await this.serializeConfig(true);

    await this.closePages();

    await this.closeFiles();

    await this.writeStats();

    // if crawl has been stopped, mark as final exit for post-crawl tasks
    if (await this.crawlState.isCrawlStopped()) {
      this.finalExit = true;
    }

    await this.postCrawl();
  }

<<<<<<< HEAD
  async closePages() {
    if (this.pagesFH) {
      try {
        await new Promise<void>((resolve) =>
          this.pagesFH!.close(() => resolve()),
        );
      } catch (e) {
        // ignore
      } finally {
        this.pagesFH = null;
      }
    }

    if (this.extraPagesFH) {
      try {
        await new Promise<void>((resolve) =>
          this.extraPagesFH!.close(() => resolve()),
        );
      } catch (e) {
        // ignore
      } finally {
        this.extraPagesFH = null;
      }
=======
  async closeFiles() {
    if (this.textWriter) {
      await this.textWriter.flush();
    }
    if (this.screenshotWriter) {
      await this.screenshotWriter.flush();
>>>>>>> 0ad10a8d
    }
  }

  protected async _addInitialSeeds() {
    for (let i = 0; i < this.params.scopedSeeds.length; i++) {
      const seed = this.params.scopedSeeds[i];
      if (!(await this.queueUrl(i, seed.url, 0, 0))) {
        if (this.limitHit) {
          break;
        }
      }

      if (seed.sitemap) {
        await timedRun(
          this.parseSitemap(seed, i),
          SITEMAP_INITIAL_FETCH_TIMEOUT_SECS,
          "Sitemap initial fetch timed out",
          { sitemap: seed.sitemap, seed: seed.url },
          "sitemap",
        );
      }
    }
  }

  async postCrawl() {
    if (this.params.combineWARC) {
      await this.combineWARC();
    }

    if (this.params.generateCDX) {
      // just move cdx files from tmp-cdx -> indexes at this point
      logger.info("Generating CDX");

      const indexer = new warcio.CDXIndexer({ format: "cdxj" });

      await this.crawlState.setStatus("generate-cdx");

      const indexesDir = path.join(this.collDir, "indexes");
      await fsp.mkdir(indexesDir, { recursive: true });

      const indexFile = path.join(indexesDir, "index.cdxj");
      const destFh = fs.createWriteStream(indexFile);

      const archiveDir = path.join(this.collDir, "archive");
      const archiveFiles = await fsp.readdir(archiveDir);
      const warcFiles = archiveFiles.filter((f) => f.endsWith(".warc.gz"));

      const files = warcFiles.map((warcFile) => {
        return {
          reader: fs.createReadStream(path.join(archiveDir, warcFile)),
          filename: warcFile,
        };
      });

      await indexer.writeAll(files, destFh);
    }

    logger.info("Crawling done");

    if (
      this.params.generateWACZ &&
      (!this.interrupted || this.finalExit || this.uploadAndDeleteLocal)
    ) {
      const uploaded = await this.generateWACZ();

      if (uploaded && this.uploadAndDeleteLocal) {
        logger.info(
          `Uploaded WACZ, deleting local data to free up space: ${this.collDir}`,
        );
        try {
          fs.rmSync(this.collDir, { recursive: true, force: true });
        } catch (e) {
          logger.warn(`Unable to clear ${this.collDir} before exit`, e);
        }
      }
    }

    // remove tmp-cdx, now that it's already been added to the WACZ and/or
    // copied to indexes
    await fsp.rm(path.join(this.collDir, "tmp-cdx"), {
      recursive: true,
      force: true,
    });

    if (this.params.waitOnDone && (!this.interrupted || this.finalExit)) {
      this.done = true;
      logger.info("All done, waiting for signal...");
      await this.crawlState.setStatus("done");

      // wait forever until signal
      await new Promise(() => {});
    }
  }

  async closeLog(): Promise<void> {
    // close file-based log
    logger.setExternalLogStream(null);
    if (!this.logFH) {
      return;
    }
    try {
      await new Promise<void>((resolve) => this.logFH.close(() => resolve()));
    } catch (e) {
      // ignore
    }
  }

  async generateWACZ() {
    logger.info("Generating WACZ");
    await this.crawlState.setStatus("generate-wacz");

    // Get a list of the warcs inside
    const warcFileList = await fsp.readdir(this.archivesDir);

    // is finished (>0 pages and all pages written)
    const isFinished = await this.crawlState.isFinished();

    logger.info(`Num WARC Files: ${warcFileList.length}`);
    if (!warcFileList.length) {
      // if finished, just return
      if (isFinished || (await this.crawlState.isCrawlCanceled())) {
        return;
      }
      // if stopped, won't get anymore data
      if (await this.crawlState.isCrawlStopped()) {
        // possibly restarted after committing, so assume done here!
        if ((await this.crawlState.numDone()) > 0) {
          return;
        }
      }
      // fail crawl otherwise
      logger.fatal("No WARC Files, assuming crawl failed");
    }

    logger.debug("End of log file, storing logs in WACZ");

    // Build the argument list to pass to the wacz create command
    const waczFilename = this.params.collection.concat(".wacz");
    const waczPath = path.join(this.collDir, waczFilename);

    const waczLogger = new WACZLogger(logger);

    // eslint-disable-next-line @typescript-eslint/no-explicit-any
    const waczOpts: Record<string, any> = {
      input: warcFileList.map((x) => path.join(this.archivesDir, x)),
      output: waczPath,
      pages: this.pagesDir,
      detectPages: false,
      indexFromWARCs: false,
      logDirectory: this.logDir,
      log: waczLogger,
    };

    if (process.env.WACZ_SIGN_URL) {
      waczOpts.signingUrl = process.env.WACZ_SIGN_URL;
      if (process.env.WACZ_SIGN_TOKEN) {
        waczOpts.signingToken = process.env.WACZ_SIGN_TOKEN;
      }
    }

    if (this.params.title) {
      waczOpts.title = this.params.title;
    }

    if (this.params.description) {
      waczOpts.description = this.params.description;
    }

    try {
      const wacz = new WACZ(waczOpts);
      await this._addCDXJ(wacz);
      await wacz.process();
    } catch (e) {
      logger.error("Error creating WACZ", e);
      logger.fatal("Unable to write WACZ successfully");
    }

    logger.debug(`WACZ successfully generated and saved to: ${waczPath}`);

    if (this.storage) {
      await this.crawlState.setStatus("uploading-wacz");
      const filename = process.env.STORE_FILENAME || "@ts-@id.wacz";
      const targetFilename = interpolateFilename(filename, this.crawlId);

      await this.storage.uploadCollWACZ(waczPath, targetFilename, isFinished);
      return true;
    }

    return false;
  }

  // todo: replace with js-wacz impl eventually
  async _addCDXJ(wacz: WACZ) {
    const dirPath = path.join(this.collDir, "tmp-cdx");

    try {
      const cdxjFiles = await fsp.readdir(dirPath);

      for (let i = 0; i < cdxjFiles.length; i++) {
        const cdxjFile = path.join(dirPath, cdxjFiles[i]);

        logger.debug(`CDXJ: Reading entries from ${cdxjFile}`);
        const rl = readline.createInterface({
          input: fs.createReadStream(cdxjFile),
        });

        for await (const line of rl) {
          wacz.addCDXJ(line + "\n");
        }
      }
    } catch (err) {
      logger.error("CDXJ Indexing Error", err);
    }
  }

  logMemory() {
    const memUsage = process.memoryUsage();
    const { heapUsed, heapTotal } = memUsage;
    this.maxHeapUsed = Math.max(this.maxHeapUsed || 0, heapUsed);
    this.maxHeapTotal = Math.max(this.maxHeapTotal || 0, heapTotal);
    logger.debug(
      "Memory",
      {
        maxHeapUsed: this.maxHeapUsed,
        maxHeapTotal: this.maxHeapTotal,
        ...memUsage,
      },
      "memoryStatus",
    );
  }

  async writeStats() {
    if (!this.params.logging.includes("stats")) {
      return;
    }

    const realSize = await this.crawlState.queueSize();
    const pendingList = await this.crawlState.getPendingList();
    const done = await this.crawlState.numDone();
    const failed = await this.crawlState.numFailed();
    const total = realSize + pendingList.length + done;
    const limit = { max: this.pageLimit || 0, hit: this.limitHit };
    const stats = {
      crawled: done,
      total: total,
      pending: pendingList.length,
      failed: failed,
      limit: limit,
      pendingPages: pendingList.map((x) => JSON.stringify(x)),
    };

    logger.info("Crawl statistics", stats, "crawlStatus");
    this.logMemory();

    if (this.params.statsFilename) {
      try {
        await fsp.writeFile(
          this.params.statsFilename,
          JSON.stringify(stats, null, 2),
        );
      } catch (err) {
        logger.warn("Stats output failed", err);
      }
    }
  }

  async loadPage(
    page: Page,
    data: PageState,
    selectorOptsList = DEFAULT_SELECTORS,
  ) {
    const { url, depth } = data;

    const logDetails = data.logDetails;

    const failCrawlOnError = depth === 0 && this.params.failOnFailedSeed;

    let ignoreAbort = false;

    // Detect if ERR_ABORTED is actually caused by trying to load a non-page (eg. downloadable PDF),
    // if so, don't report as an error
    page.once("requestfailed", (req: HTTPRequest) => {
      ignoreAbort = shouldIgnoreAbort(req);
    });

    let isHTMLPage = data.isHTMLPage;

    if (isHTMLPage) {
      page.once("domcontentloaded", () => {
        data.loadState = LoadState.CONTENT_LOADED;
      });
    }

    const gotoOpts = isHTMLPage
      ? this.gotoOpts
      : { waitUntil: "domcontentloaded" };

    logger.info("Awaiting page load", logDetails);

    try {
      const resp = await page.goto(url, gotoOpts);

      if (!resp) {
        throw new Error("page response missing");
      }

      const respUrl = resp.url();
      const isChromeError = page.url().startsWith("chrome-error://");

      if (depth === 0 && !isChromeError && respUrl !== url) {
        data.seedId = await this.crawlState.addExtraSeed(
          this.params.scopedSeeds,
          data.seedId,
          respUrl,
        );
        logger.info("Seed page redirected, adding redirected seed", {
          origUrl: url,
          newUrl: respUrl,
          seedId: data.seedId,
        });
      }

      const status = resp.status();
      data.status = status;

      let failed = isChromeError;

      if (this.params.failOnInvalidStatus && status >= 400) {
        // Handle 4xx or 5xx response as a page load error
        failed = true;
      }

      if (failed) {
        if (failCrawlOnError) {
          logger.fatal("Seed Page Load Error, failing crawl", {
            status,
            ...logDetails,
          });
        } else {
          logger.error(
            isChromeError ? "Page Crashed on Load" : "Page Invalid Status",
            {
              status,
              ...logDetails,
            },
          );
          throw new Error("logged");
        }
      }

      const contentType = resp.headers()["content-type"];

      isHTMLPage = this.isHTMLContentType(contentType);
    } catch (e) {
      if (!(e instanceof Error)) {
        throw e;
      }
      const msg = e.message || "";
      if (!msg.startsWith("net::ERR_ABORTED") || !ignoreAbort) {
        // if timeout error, and at least got to content loaded, continue on
        if (
          e.name === "TimeoutError" &&
          data.loadState == LoadState.CONTENT_LOADED
        ) {
          logger.warn("Page Loading Slowly, skipping behaviors", {
            msg,
            ...logDetails,
          });
          data.skipBehaviors = true;
        } else if (failCrawlOnError) {
          // if fail on error, immediately fail here
          logger.fatal("Page Load Timeout, failing crawl", {
            msg,
            ...logDetails,
          });
        } else {
          // log if not already log and rethrow
          if (msg !== "logged") {
            logger.error("Page Load Timeout, skipping page", {
              msg,
              ...logDetails,
            });
            e.message = "logged";
          }
          throw e;
        }
      }
    }

    data.loadState = LoadState.FULL_PAGE_LOADED;

    data.isHTMLPage = isHTMLPage;

    if (isHTMLPage) {
      const frames = await page.frames();

      const filteredFrames = await Promise.allSettled(
        frames.map((frame) => this.shouldIncludeFrame(frame, logDetails)),
      );

      data.filteredFrames = filteredFrames
        .filter((x: PromiseSettledResult<Frame | null>) => {
          if (x.status === "fulfilled") {
            return !!x.value;
          }
          logger.warn("Error in iframe check", {
            reason: x.reason,
            ...logDetails,
          });
          return false;
        })
        .map((x) => (x as PromiseFulfilledResult<Frame>).value);

      //data.filteredFrames = await page.frames().filter(frame => this.shouldIncludeFrame(frame, logDetails));
    } else {
      data.filteredFrames = [];
    }

    if (!isHTMLPage) {
      logger.debug("Skipping link extraction for non-HTML page", logDetails);
      return;
    }

    const { seedId } = data;

    const seed = this.params.scopedSeeds[seedId];

    await this.checkCF(page, logDetails);

    await this.netIdle(page, logDetails);

    // skip extraction if at max depth
    if (seed.isAtMaxDepth(depth) || !selectorOptsList) {
      logger.debug("Skipping Link Extraction, At Max Depth");
      return;
    }

    logger.debug("Extracting links", logDetails);

    await this.extractLinks(page, data, selectorOptsList, logDetails);
  }

  async netIdle(page: Page, details: LogDetails) {
    if (!this.params.netIdleWait) {
      return;
    }
    // in case page starts loading via fetch/xhr immediately after page load,
    // we want to ensure we don't exit too early
    await sleep(0.5);

    try {
      await this.browser.waitForNetworkIdle(page, {
        timeout: this.params.netIdleWait * 1000,
      });
    } catch (e) {
      logger.debug("waitForNetworkIdle timed out, ignoring", details);
      // ignore, continue
    }
  }

  async extractLinks(
    page: Page,
    data: PageState,
    selectors = DEFAULT_SELECTORS,
    logDetails: LogDetails,
  ) {
    const { seedId, depth, extraHops = 0, filteredFrames, callbacks } = data;

    callbacks.addLink = async (url: string) => {
      await this.queueInScopeUrls(seedId, [url], depth, extraHops, logDetails);
    };

    const loadLinks = (options: {
      selector: string;
      extract: string;
      isAttribute: boolean;
      addLinkFunc: string;
    }) => {
      const { selector, extract, isAttribute, addLinkFunc } = options;
      const urls = new Set<string>();

      // eslint-disable-next-line @typescript-eslint/no-explicit-any
      const getAttr = (elem: any) => urls.add(elem.getAttribute(extract));
      // eslint-disable-next-line @typescript-eslint/no-explicit-any
      const getProp = (elem: any) => urls.add(elem[extract]);

      const getter = isAttribute ? getAttr : getProp;

      document.querySelectorAll(selector).forEach(getter);

      // eslint-disable-next-line @typescript-eslint/no-explicit-any
      const func = (window as any)[addLinkFunc] as (
        url: string,
      ) => NonNullable<unknown>;
      urls.forEach((url) => func.call(this, url));

      return true;
    };

    const frames = filteredFrames || page.frames();

    try {
      for (const {
        selector = "a[href]",
        extract = "href",
        isAttribute = false,
      } of selectors) {
        const promiseResults = await Promise.allSettled(
          frames.map((frame) =>
            timedRun(
              frame.evaluate(loadLinks, {
                selector,
                extract,
                isAttribute,
                addLinkFunc: ADD_LINK_FUNC,
              }),
              PAGE_OP_TIMEOUT_SECS,
              "Link extraction timed out",
              logDetails,
            ),
          ),
        );

        for (let i = 0; i < promiseResults.length; i++) {
          // eslint-disable-next-line @typescript-eslint/no-explicit-any
          const { status, reason } = promiseResults[i] as any;
          if (status === "rejected") {
            logger.warn("Link Extraction failed in frame", {
              reason,
              frameUrl: frames[i].url,
              ...logDetails,
            });
          }
        }
      }
    } catch (e) {
      logger.warn("Link Extraction failed", e, "links");
    }
  }

  async queueInScopeUrls(
    seedId: number,
    urls: string[],
    depth: number,
    extraHops = 0,
    logDetails: LogDetails = {},
  ) {
    try {
      depth += 1;

      // new number of extra hops, set if this hop is out-of-scope (oos)
      const newExtraHops = extraHops + 1;

      for (const possibleUrl of urls) {
        const res = this.isInScope(
          { url: possibleUrl, extraHops: newExtraHops, depth, seedId },
          logDetails,
        );

        if (!res) {
          continue;
        }

        const { url, isOOS } = res;

        if (url) {
          await this.queueUrl(
            seedId,
            url,
            depth,
            isOOS ? newExtraHops : extraHops,
            logDetails,
          );
        }
      }
    } catch (e) {
      logger.error("Queuing Error", e, "links");
    }
  }

  async checkCF(page: Page, logDetails: LogDetails) {
    try {
      logger.debug("Check CF Blocking", logDetails);

      while (
        await timedRun(
          page.$("div.cf-browser-verification.cf-im-under-attack"),
          PAGE_OP_TIMEOUT_SECS,
          "Cloudflare check timed out",
          logDetails,
          "general",
          true,
        )
      ) {
        logger.debug(
          "Cloudflare Check Detected, waiting for reload...",
          logDetails,
        );
        await sleep(5.5);
      }
    } catch (e) {
      //logger.warn("Check CF failed, ignoring");
    }
  }

  async queueUrl(
    seedId: number,
    url: string,
    depth: number,
    extraHops: number,
    logDetails: LogDetails = {},
    ts = 0,
    pageid?: string,
  ) {
    if (this.limitHit) {
      return false;
    }

    const result = await this.crawlState.addToQueue(
      { url, seedId, depth, extraHops, ts, pageid },
      this.pageLimit,
    );

    switch (result) {
      case QueueState.ADDED:
        logger.debug("Queued new page url", { url, ...logDetails }, "links");
        return true;

      case QueueState.LIMIT_HIT:
        logger.debug(
          "Not queued page url, at page limit",
          { url, ...logDetails },
          "links",
        );
        this.limitHit = true;
        return false;

      case QueueState.DUPE_URL:
        logger.debug(
          "Not queued page url, already seen",
          { url, ...logDetails },
          "links",
        );
        return false;
    }

    return false;
  }

  async initPages(seedPages: boolean) {
    const filename = seedPages ? this.seedPagesFile : this.otherPagesFile;
    let fh = null;

    try {
      await fsp.mkdir(this.pagesDir, { recursive: true });

      const createNew = !fs.existsSync(filename);

      fh = fs.createWriteStream(filename, { flags: "a" });

      if (createNew) {
        const header: Record<string, string> = {
          format: "json-pages-1.0",
          id: "pages",
          title: seedPages ? "Seed Pages" : "Non-Seed Pages",
        };
        header.hasText = this.params.text.includes("to-pages");
        if (this.params.text.length) {
          logger.debug("Text Extraction: " + this.params.text.join(","));
        } else {
          logger.debug("Text Extraction: None");
        }
        await fh.write(JSON.stringify(header) + "\n");
      }
    } catch (err) {
      logger.error(`"${filename}" creation failed`, err);
    }
    return fh;
  }

  protected pageEntryForRedis(
    entry: Record<string, string | number | boolean | object>,
    // eslint-disable-next-line @typescript-eslint/no-unused-vars
    state: PageState,
  ) {
    return entry;
  }

  async writePage(state: PageState) {
    const {
      pageid,
      url,
      depth,
      title,
      text,
      loadState,
      mime,
      favicon,
      status,
    } = state;

    const row: PageEntry = { id: pageid, url, title, loadState };

    let { ts } = state;
    if (!ts) {
      ts = new Date();
      logger.warn("Page date missing, setting to now", { url, ts });
    }

    row.ts = ts.toISOString();

    if (mime) {
      row.mime = mime;
    }

    if (status) {
      row.status = status;
    }

    if (this.params.writePagesToRedis) {
      await this.crawlState.writeToPagesQueue(
        JSON.stringify(this.pageEntryForRedis(row, state)),
      );
    }

    if (depth === 0) {
      row.seed = true;
    }

    if (text && this.textInPages) {
      row.text = text;
    }

    if (favicon) {
      row.favIconUrl = favicon;
    }

    const processedRow = JSON.stringify(row) + "\n";

    const pagesFH = depth > 0 ? this.extraPagesFH : this.pagesFH;

    if (!pagesFH) {
      logger.error("Can't write pages, missing stream");
      return;
    }

    try {
      await pagesFH.write(processedRow);
    } catch (err) {
      logger.warn("pages/pages.jsonl append failed");
    }
  }

  resolveAgent(urlParsed: URL) {
    return urlParsed.protocol === "https:" ? HTTPS_AGENT : HTTP_AGENT;
  }

  async isHTML(url: string, logDetails: LogDetails) {
    try {
      const resp = await fetch(url, {
        method: "HEAD",
        headers: this.headers,
        agent: this.resolveAgent,
        // eslint-disable-next-line @typescript-eslint/no-explicit-any
      } as any);
      if (resp.status !== 200) {
        logger.debug("HEAD response code != 200, loading in browser", {
          status: resp.status,
          ...logDetails,
        });
        return true;
      }

      return this.isHTMLContentType(resp.headers.get("Content-Type"));
    } catch (e) {
      // can't confirm not html, so try in browser
      logger.debug("HEAD request failed", { ...formatErr(e), ...logDetails });
      return true;
    }
  }

  isHTMLContentType(contentType: string | null) {
    // just load if no content-type
    if (!contentType) {
      return true;
    }

    const mime = contentType.split(";")[0];

    if (HTML_TYPES.includes(mime)) {
      return true;
    }

    return false;
  }

  async parseSitemap({ url, sitemap }: ScopedSeed, seedId: number) {
    if (!sitemap) {
      return;
    }

    if (await this.crawlState.isSitemapDone()) {
      logger.info("Sitemap already processed, skipping", "sitemap");
      return;
    }

    const fromDate = this.params.sitemapFromDate;
    const toDate = this.params.sitemapToDate;
    const headers = this.headers;

    logger.info(
      "Fetching sitemap",
      { from: fromDate || "<any date>", to: fromDate || "<any date>" },
      "sitemap",
    );
    const sitemapper = new SitemapReader({
      headers,
      fromDate,
      toDate,
      limit: this.pageLimit,
    });

    try {
      await sitemapper.parse(sitemap, url);
    } catch (e) {
      logger.warn(
        "Sitemap for seed failed",
        { url, sitemap, ...formatErr(e) },
        "sitemap",
      );
      return;
    }

    let power = 1;
    let resolved = false;

    let finished = false;

    // disable extraHops for sitemap found URLs by setting to extraHops limit + 1
    // otherwise, all sitemap found URLs would be eligible for additional hops
    const extraHopsDisabled = this.params.extraHops + 1;

    await new Promise<void>((resolve) => {
      sitemapper.on("end", () => {
        resolve();
        if (!finished) {
          logger.info(
            "Sitemap Parsing Finished",
            { urlsFound: sitemapper.count, limitHit: sitemapper.atLimit() },
            "sitemap",
          );
          this.crawlState.markSitemapDone();
          finished = true;
        }
      });

      sitemapper.on("url", ({ url }) => {
        const count = sitemapper.count;
        if (count % 10 ** power === 0) {
          if (count % 10 ** (power + 1) === 0 && power <= 3) {
            power++;
          }
          const sitemapsQueued = sitemapper.getSitemapsQueued();
          logger.debug(
            "Sitemap URLs processed so far",
            { count, sitemapsQueued },
            "sitemap",
          );
        }
        this.queueInScopeUrls(seedId, [url], 0, extraHopsDisabled);
        if (count >= 100 && !resolved) {
          logger.info(
            "Sitemap partially parsed, continue parsing large sitemap in the background",
            { urlsFound: count },
            "sitemap",
          );
          resolve();
          resolved = true;
        }
      });
    });
  }

  async combineWARC() {
    logger.info("Generating Combined WARCs");
    await this.crawlState.setStatus("generate-warc");

    // Get the list of created Warcs
    const warcLists = await fsp.readdir(this.archivesDir);

    logger.debug(`Combining ${warcLists.length} WARCs...`);

    const fileSizeObjects = []; // Used to sort the created warc by fileSize

    // Go through a list of the created works and create an array sorted by their filesize with the largest file first.
    for (let i = 0; i < warcLists.length; i++) {
      const fileName = path.join(this.archivesDir, warcLists[i]);
      const fileSize = await getFileSize(fileName);
      fileSizeObjects.push({ fileSize: fileSize, fileName: fileName });
      fileSizeObjects.sort((a, b) => b.fileSize - a.fileSize);
    }

    const generatedCombinedWarcs = [];

    // Used to name combined warcs, default to -1 for first increment
    let combinedWarcNumber = -1;

    // write combine WARC to collection root
    let combinedWarcFullPath = "";

    // fileHandler
    let fh = null;

    // Iterate through the sorted file size array.
    for (let j = 0; j < fileSizeObjects.length; j++) {
      // if need to rollover to new warc
      let doRollover = false;

      // set to true for first warc
      if (combinedWarcNumber < 0) {
        doRollover = true;
      } else {
        // Check the size of the existing combined warc.
        const currentCombinedWarcSize = await getFileSize(combinedWarcFullPath);

        //  If adding the current warc to the existing combined file creates a file smaller than the rollover size add the data to the combinedWarc
        const proposedWarcSize =
          fileSizeObjects[j].fileSize + currentCombinedWarcSize;

        doRollover = proposedWarcSize >= this.params.rolloverSize;
      }

      if (doRollover) {
        // If adding the current warc to the existing combined file creates a file larger than the rollover size do the following:
        // 1. increment the combinedWarcNumber
        // 2. create the name of the new combinedWarcFile
        // 3. Write the header out to the new file
        // 4. Write out the current warc data to the combinedFile
        combinedWarcNumber = combinedWarcNumber + 1;

        const combinedWarcName = `${this.params.collection}_${combinedWarcNumber}.warc.gz`;

        // write combined warcs to root collection dir as they're output of a collection (like wacz)
        combinedWarcFullPath = path.join(this.collDir, combinedWarcName);

        if (fh) {
          fh.end();
        }

        fh = fs.createWriteStream(combinedWarcFullPath, { flags: "a" });

        generatedCombinedWarcs.push(combinedWarcName);

        const warcBuffer = await this.createWARCInfo(combinedWarcName);
        fh.write(warcBuffer);
      }

      logger.debug(`Appending WARC ${fileSizeObjects[j].fileName}`);

      const reader = fs.createReadStream(fileSizeObjects[j].fileName);

      const p = new Promise<void>((resolve) => {
        reader.on("end", () => resolve());
      });

      if (fh) {
        reader.pipe(fh, { end: false });
      }

      await p;
    }

    if (fh) {
      await fh.end();
    }

    logger.debug(`Combined WARCs saved as: ${generatedCombinedWarcs}`);
  }

  async serializeConfig(done = false) {
    switch (this.params.saveState) {
      case "never":
        return;

      case "partial":
        if (!done) {
          return;
        }
        if (await this.crawlState.isFinished()) {
          return;
        }
        break;

      case "always":
      default:
        break;
    }

    const now = new Date();

    if (!done) {
      // if not done, save state only after specified interval has elapsed
      if (
        secondsElapsed(this.lastSaveTime, now) < this.params.saveStateInterval
      ) {
        return;
      }
    }

    this.lastSaveTime = now.getTime();

    const ts = now.toISOString().slice(0, 19).replace(/[T:-]/g, "");

    const crawlDir = path.join(this.collDir, "crawls");

    await fsp.mkdir(crawlDir, { recursive: true });

    const filenameOnly = `crawl-${ts}-${this.params.crawlId}.yaml`;

    const filename = path.join(crawlDir, filenameOnly);

    const state = await this.crawlState.serialize();

    if (this.origConfig) {
      this.origConfig.state = state;
    }
    const res = yaml.dump(this.origConfig, { lineWidth: -1 });
    try {
      logger.info(`Saving crawl state to: ${filename}`);
      await fsp.writeFile(filename, res);
    } catch (e) {
      logger.error(`Failed to write save state file: ${filename}`, e);
      return;
    }

    this.saveStateFiles.push(filename);

    if (this.saveStateFiles.length > this.params.saveStateHistory) {
      const oldFilename = this.saveStateFiles.shift();
      logger.info(`Removing old save-state: ${oldFilename}`);
      try {
        await fsp.unlink(oldFilename || "");
      } catch (e) {
        logger.error(`Failed to delete old save state file: ${oldFilename}`);
      }
    }

    if (this.storage && done && this.params.saveState === "always") {
      const targetFilename = interpolateFilename(filenameOnly, this.crawlId);

      await this.storage.uploadFile(filename, targetFilename);
    }
  }

  getWarcPrefix(defaultValue = "") {
    let warcPrefix =
      process.env.WARC_PREFIX || this.params.warcPrefix || defaultValue;

    if (warcPrefix) {
      warcPrefix += "-" + this.crawlId + "-";
    }

    return warcPrefix;
  }

  createExtraResourceWarcWriter(resourceName: string, gzip = true) {
    const filenameBase = `${this.getWarcPrefix()}${resourceName}`;

    return this.createWarcWriter(filenameBase, gzip, { resourceName });
  }

  createWarcWriter(
    filenameBase: string,
    gzip: boolean,
    logDetails: Record<string, string>,
  ) {
    const filenameTemplate = `${filenameBase}.warc${gzip ? ".gz" : ""}`;

    return new WARCWriter({
      archivesDir: this.archivesDir,
      tempCdxDir: this.tempCdxDir,
      filenameTemplate,
      rolloverSize: this.params.rolloverSize,
      gzip,
      logDetails,
    });
  }

  createRecorder(id: number): Recorder | null {
    if (!this.recording) {
      return null;
    }

    const filenameBase = `${this.getWarcPrefix("rec")}$ts-${id}`;

    const writer = this.createWarcWriter(filenameBase, true, {
      id: id.toString(),
    });

    const res = new Recorder({
      workerid: id,
      crawler: this,
      writer,
      tempdir: this.tempdir,
    });

    this.browser.recorders.push(res);
    return res;
  }
}

function shouldIgnoreAbort(req: HTTPRequest) {
  try {
    const failure = req.failure();
    const failureText = (failure && failure.errorText) || "";
    if (
      failureText !== "net::ERR_ABORTED" ||
      req.resourceType() !== "document"
    ) {
      return false;
    }

    const resp = req.response();
    const headers = resp && resp.headers();

    if (!headers) {
      return false;
    }

    if (
      headers["content-disposition"] ||
      (headers["content-type"] && !headers["content-type"].startsWith("text/"))
    ) {
      return true;
    }
  } catch (e) {
    return false;
  }

  return false;
}<|MERGE_RESOLUTION|>--- conflicted
+++ resolved
@@ -1320,7 +1320,6 @@
     await this.postCrawl();
   }
 
-<<<<<<< HEAD
   async closePages() {
     if (this.pagesFH) {
       try {
@@ -1344,14 +1343,15 @@
       } finally {
         this.extraPagesFH = null;
       }
-=======
+    }
+  }
+
   async closeFiles() {
     if (this.textWriter) {
       await this.textWriter.flush();
     }
     if (this.screenshotWriter) {
       await this.screenshotWriter.flush();
->>>>>>> 0ad10a8d
     }
   }
 
