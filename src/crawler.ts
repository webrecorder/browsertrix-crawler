--- conflicted
+++ resolved
@@ -47,11 +47,7 @@
   ExtractSelector,
   PAGE_OP_TIMEOUT_SECS,
   SITEMAP_INITIAL_FETCH_TIMEOUT_SECS,
-<<<<<<< HEAD
-  MAX_RETRY_FAILED,
   ExitCodes,
-=======
->>>>>>> 2e46140c
 } from "./util/constants.js";
 
 import { AdBlockRules, BlockRuleDecl, BlockRules } from "./util/blockrules.js";
