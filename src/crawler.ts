--- conflicted
+++ resolved
@@ -1313,7 +1313,6 @@
     await this.postCrawl();
   }
 
-<<<<<<< HEAD
   async closePages() {
     if (this.pagesFH) {
       try {
@@ -1336,7 +1335,10 @@
         // ignore
       } finally {
         this.extraPagesFH = null;
-=======
+      }
+    }
+  }
+
   protected async _addInitialSeeds() {
     for (let i = 0; i < this.params.scopedSeeds.length; i++) {
       const seed = this.params.scopedSeeds[i];
@@ -1354,7 +1356,6 @@
           { sitemap: seed.sitemap, seed: seed.url },
           "sitemap",
         );
->>>>>>> bb9c8249
       }
     }
   }
@@ -1372,15 +1373,8 @@
 
       await this.crawlState.setStatus("generate-cdx");
 
-<<<<<<< HEAD
       const indexesDir = path.join(this.collDir, "indexes");
       await fsp.mkdir(indexesDir, { recursive: true });
-=======
-      const warcList = await fsp.readdir(this.archivesDir);
-      const warcListFull = warcList.map((filename) =>
-        path.join(this.archivesDir, filename),
-      );
->>>>>>> bb9c8249
 
       const indexFile = path.join(indexesDir, "index.cdxj");
       const destFh = fs.createWriteStream(indexFile);
@@ -1486,7 +1480,7 @@
 
     // eslint-disable-next-line @typescript-eslint/no-explicit-any
     const waczOpts: Record<string, any> = {
-      input: warcFileList.map((x) => path.join(archiveDir, x)),
+      input: warcFileList.map((x) => path.join(this.archivesDir, x)),
       output: waczPath,
       pages: this.pagesDir,
       detectPages: false,
@@ -1510,28 +1504,12 @@
       waczOpts.description = this.params.description;
     }
 
-<<<<<<< HEAD
     try {
       const wacz = new WACZ(waczOpts);
       await this._addCDXJ(wacz);
       await wacz.process();
     } catch (e) {
       logger.error("Error creating WACZ", e);
-=======
-    createArgs.push("-f");
-
-    warcFileList.forEach((val) =>
-      createArgs.push(path.join(this.archivesDir, val)),
-    );
-
-    // create WACZ
-    const waczResult = await this.awaitProcess(
-      child_process.spawn("wacz", createArgs, { detached: RUN_DETACHED }),
-    );
-
-    if (waczResult !== 0) {
-      logger.error("Error creating WACZ", { "status code": waczResult });
->>>>>>> bb9c8249
       logger.fatal("Unable to write WACZ successfully");
     }
 
@@ -2024,11 +2002,7 @@
           id: "pages",
           title: seedPages ? "Seed Pages" : "Non-Seed Pages",
         };
-<<<<<<< HEAD
         header.hasText = this.params.text.includes("to-pages");
-=======
-        header["hasText"] = String(this.textInPages);
->>>>>>> bb9c8249
         if (this.params.text.length) {
           logger.debug("Text Extraction: " + this.params.text.join(","));
         } else {
