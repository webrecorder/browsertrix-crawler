--- conflicted
+++ resolved
@@ -1319,7 +1319,6 @@
     await this.postCrawl();
   }
 
-<<<<<<< HEAD
   async closePages() {
     if (this.pagesFH) {
       try {
@@ -1343,14 +1342,15 @@
       } finally {
         this.extraPagesFH = null;
       }
-=======
+    }
+  }
+
   async closeFiles() {
     if (this.textWriter) {
       await this.textWriter.flush();
     }
     if (this.screenshotWriter) {
       await this.screenshotWriter.flush();
->>>>>>> 750d51ae
     }
   }
 
