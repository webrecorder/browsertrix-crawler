import child_process, { ChildProcess, StdioOptions } from "child_process";
import path from "path";
import fs, { WriteStream } from "fs";
import os from "os";
import fsp from "fs/promises";
import readline from "readline";

import {
  RedisCrawlState,
  LoadState,
  QueueState,
  PageState,
  WorkerId,
} from "./util/state.js";

import { parseArgs } from "./util/argParser.js";

import yaml from "js-yaml";

import * as warcio from "warcio";

// @ts-expect-error TODO fill in why error is expected
import { WACZ } from "@harvard-lil/js-wacz";

import { HealthChecker } from "./util/healthcheck.js";
import { TextExtractViaSnapshot } from "./util/textextract.js";
import {
  initStorage,
  getFileSize,
  getDirSize,
  interpolateFilename,
  checkDiskUtilization,
  S3StorageSync,
} from "./util/storage.js";
import { ScreenCaster, WSTransport } from "./util/screencaster.js";
import { Screenshots } from "./util/screenshots.js";
import { initRedis } from "./util/redis.js";
import { logger, formatErr, LogDetails, WACZLogger } from "./util/logger.js";
import {
  WorkerOpts,
  WorkerState,
  closeWorkers,
  runWorkers,
} from "./util/worker.js";
import { sleep, timedRun, secondsElapsed } from "./util/timing.js";
import { collectAllFileSources, getInfoString } from "./util/file_reader.js";

import { Browser } from "./util/browser.js";

import {
  ADD_LINK_FUNC,
  BEHAVIOR_LOG_FUNC,
  DEFAULT_SELECTORS,
} from "./util/constants.js";

import { AdBlockRules, BlockRules } from "./util/blockrules.js";
import { OriginOverride } from "./util/originoverride.js";

import { CDPSession, Frame, HTTPRequest, Page, Protocol } from "puppeteer-core";
import { Recorder } from "./util/recorder.js";
import { SitemapReader } from "./util/sitemapper.js";
import { ScopedSeed } from "./util/seeds.js";
import { WARCWriter, createWARCInfo, setWARCInfo } from "./util/warcwriter.js";
import { isHTMLContentType } from "./util/reqresp.js";
import { initProxy } from "./util/proxy.js";

const behaviors = fs.readFileSync(
  new URL(
    "../node_modules/browsertrix-behaviors/dist/behaviors.js",
    import.meta.url,
  ),
  { encoding: "utf8" },
);

const FETCH_TIMEOUT_SECS = 30;
const PAGE_OP_TIMEOUT_SECS = 5;
const SITEMAP_INITIAL_FETCH_TIMEOUT_SECS = 30;

const RUN_DETACHED = process.env.DETACHED_CHILD_PROC == "1";

const POST_CRAWL_STATES = [
  "generate-wacz",
  "uploading-wacz",
  "generate-cdx",
  "generate-warc",
];

type PageEntry = {
  id: string;
  url: string;
  title?: string;
  loadState?: number;
  mime?: string;
  seed?: boolean;
  text?: string;
  favIconUrl?: string;
  ts?: string;
  status?: number;
};

// ============================================================================
export class Crawler {
  // eslint-disable-next-line @typescript-eslint/no-explicit-any
  params: any;
  // eslint-disable-next-line @typescript-eslint/no-explicit-any
  origConfig: any;

  collDir: string;
  logDir: string;
  logFilename: string;

  headers: Record<string, string> = {};

  crawlState!: RedisCrawlState;

  pagesFH?: WriteStream | null = null;
  extraPagesFH?: WriteStream | null = null;
  logFH!: WriteStream;

  crawlId: string;

  startTime: number;

  limitHit = false;
  pageLimit: number;

  saveStateFiles: string[] = [];
  lastSaveTime: number;

  maxPageTime: number;

  // eslint-disable-next-line @typescript-eslint/no-explicit-any
  emulateDevice: any = {};

  captureBasePrefix = "";

  infoString!: string;

  // eslint-disable-next-line @typescript-eslint/no-explicit-any
  gotoOpts: Record<string, any>;

  pagesDir: string;
  seedPagesFile: string;
  otherPagesFile: string;

  archivesDir: string;
  tempdir: string;
  tempCdxDir: string;

  screenshotWriter: WARCWriter | null;
  textWriter: WARCWriter | null;

  blockRules: BlockRules | null;
  adBlockRules: AdBlockRules | null;

  healthChecker: HealthChecker | null = null;
  originOverride: OriginOverride | null = null;

  screencaster: ScreenCaster | null = null;

  skipTextDocs = 0;

  interrupted = false;
  finalExit = false;
  uploadAndDeleteLocal = false;
  done = false;

  textInPages = false;

  customBehaviors = "";
  behaviorsChecked = false;
  behaviorLastLine?: string;

  browser: Browser;
  storage: S3StorageSync | null = null;

  maxHeapUsed = 0;
  maxHeapTotal = 0;

  proxyServer?: string;

  driver!: (opts: {
    page: Page;
    data: PageState;
    // eslint-disable-next-line no-use-before-define
    crawler: Crawler;
  }) => NonNullable<unknown>;

  recording: boolean;

  constructor() {
    const args = this.parseArgs();
    this.params = args.parsed;
    this.origConfig = args.origConfig;

    // root collections dir
    this.collDir = path.join(
      this.params.cwd,
      "collections",
      this.params.collection,
    );
    this.logDir = path.join(this.collDir, "logs");
    this.logFilename = path.join(
      this.logDir,
      `crawl-${new Date().toISOString().replace(/[^\d]/g, "")}.log`,
    );

    const debugLogging = this.params.logging.includes("debug");
    logger.setDebugLogging(debugLogging);
    logger.setLogLevel(this.params.logLevel);
    logger.setContext(this.params.logContext);
    logger.setExcludeContext(this.params.logExcludeContext);

    // if automatically restarts on error exit code,
    // exit with 0 from fatal by default, to avoid unnecessary restart
    // otherwise, exit with default fatal exit code
    if (this.params.restartsOnError) {
      logger.setDefaultFatalExitCode(0);
    }

    logger.debug("Writing log to: " + this.logFilename, {}, "general");

    this.recording = !this.params.dryRun;
    if (this.params.dryRun) {
      logger.warn(
        "Dry run mode: no archived data stored, only pages and logging. Storage and archive creation related options will be ignored.",
      );
    }

    this.headers = {};

    // pages file
    this.pagesFH = null;

    this.crawlId = process.env.CRAWL_ID || os.hostname();

    this.startTime = Date.now();

    // was the limit hit?
    this.limitHit = false;
    this.pageLimit = this.params.pageLimit;

    // resolve maxPageLimit and ensure pageLimit is no greater than maxPageLimit
    if (this.params.maxPageLimit) {
      this.pageLimit = this.pageLimit
        ? Math.min(this.pageLimit, this.params.maxPageLimit)
        : this.params.maxPageLimit;
    }

    this.saveStateFiles = [];
    this.lastSaveTime = 0;

    // sum of page load + behavior timeouts + 2 x fetch + cloudflare + link extraction timeouts + extra page delay
    // if exceeded, will interrupt and move on to next page (likely behaviors or some other operation is stuck)
    this.maxPageTime =
      this.params.pageLoadTimeout +
      this.params.behaviorTimeout +
      FETCH_TIMEOUT_SECS * 2 +
      PAGE_OP_TIMEOUT_SECS * 2 +
      this.params.pageExtraDelay;

    this.emulateDevice = this.params.emulateDevice || {};

    //this.captureBasePrefix = `http://${process.env.PROXY_HOST}:${process.env.PROXY_PORT}/${this.params.collection}/record`;
    //this.capturePrefix = "";//process.env.NO_PROXY ? "" : this.captureBasePrefix + "/id_/";
    //this.captureBasePrefix = "";

    this.gotoOpts = {
      waitUntil: this.params.waitUntil,
      timeout: this.params.pageLoadTimeout * 1000,
    };

    // pages directory
    this.pagesDir = path.join(this.collDir, "pages");

    // pages file
    this.seedPagesFile = path.join(this.pagesDir, "pages.jsonl");
    this.otherPagesFile = path.join(this.pagesDir, "extraPages.jsonl");

    // archives dir
    this.archivesDir = path.join(this.collDir, "archive");
    this.tempdir = path.join(os.tmpdir(), "tmp-dl");
    this.tempCdxDir = path.join(this.collDir, "tmp-cdx");

    this.screenshotWriter = null;
    this.textWriter = null;

    this.blockRules = null;
    this.adBlockRules = null;

    this.healthChecker = null;

    this.interrupted = false;
    this.finalExit = false;
    this.uploadAndDeleteLocal = false;

    this.textInPages = this.params.text.includes("to-pages");

    this.done = false;

    this.customBehaviors = "";

    this.browser = new Browser();
  }

  protected parseArgs() {
    return parseArgs();
  }

  configureUA() {
    // override userAgent
    if (this.params.userAgent) {
      this.emulateDevice.userAgent = this.params.userAgent;
      return this.params.userAgent;
    }

    // if device set, it overrides the default Chrome UA
    if (!this.emulateDevice.userAgent) {
      this.emulateDevice.userAgent = this.browser.getDefaultUA();
    }

    // suffix to append to default userAgent
    if (this.params.userAgentSuffix) {
      this.emulateDevice.userAgent += " " + this.params.userAgentSuffix;
    }

    return this.emulateDevice.userAgent;
  }

  async initCrawlState() {
    const redisUrl = this.params.redisStoreUrl || "redis://localhost:6379/0";

    if (!redisUrl.startsWith("redis://")) {
      logger.fatal(
        "stateStoreUrl must start with redis:// -- Only redis-based store currently supported",
      );
    }

    let redis;

    while (true) {
      try {
        redis = await initRedis(redisUrl);
        break;
      } catch (e) {
        //logger.fatal("Unable to connect to state store Redis: " + redisUrl);
        logger.warn(`Waiting for redis at ${redisUrl}`, {}, "state");
        await sleep(1);
      }
    }

    logger.debug(
      `Storing state via Redis ${redisUrl} @ key prefix "${this.crawlId}"`,
      {},
      "state",
    );

    logger.debug(`Max Page Time: ${this.maxPageTime} seconds`, {}, "state");

    this.crawlState = new RedisCrawlState(
      redis,
      this.params.crawlId,
      this.maxPageTime,
      os.hostname(),
    );

    // load full state from config
    if (this.params.state) {
      await this.crawlState.load(
        this.params.state,
        this.params.scopedSeeds,
        true,
      );
      // otherwise, just load extra seeds
    } else {
      await this.loadExtraSeeds();
    }

    // clear any pending URLs from this instance
    await this.crawlState.clearOwnPendingLocks();

    if (this.params.saveState === "always" && this.params.saveStateInterval) {
      logger.debug(
        `Saving crawl state every ${this.params.saveStateInterval} seconds, keeping last ${this.params.saveStateHistory} states`,
        {},
        "state",
      );
    }

    if (this.params.logErrorsToRedis) {
      logger.setLogErrorsToRedis(true);
      logger.setCrawlState(this.crawlState);
    }

    return this.crawlState;
  }

  async loadExtraSeeds() {
    const extraSeeds = await this.crawlState.getExtraSeeds();

    for (const { origSeedId, newUrl } of extraSeeds) {
      const seed = this.params.scopedSeeds[origSeedId];
      this.params.scopedSeeds.push(seed.newScopedSeed(newUrl));
    }
  }

  initScreenCaster() {
    let transport;

    if (this.params.screencastPort) {
      transport = new WSTransport(this.params.screencastPort);
      logger.debug(
        `Screencast server started on: ${this.params.screencastPort}`,
        {},
        "screencast",
      );
    }
    // } else if (this.params.redisStoreUrl && this.params.screencastRedis) {
    //   transport = new RedisPubSubTransport(this.params.redisStoreUrl, this.crawlId);
    //   logger.debug("Screencast enabled via redis pubsub", {}, "screencast");
    // }

    if (!transport) {
      return null;
    }

    return new ScreenCaster(transport, this.params.workers);
  }

  launchRedis() {
    let redisStdio: StdioOptions;

    if (this.params.logging.includes("redis")) {
      const redisStderr = fs.openSync(path.join(this.logDir, "redis.log"), "a");
      redisStdio = [process.stdin, redisStderr, redisStderr];
    } else {
      redisStdio = "ignore";
    }

    let redisArgs: string[] = [];
    if (this.params.debugAccessRedis) {
      redisArgs = ["--protected-mode", "no"];
    }

    return child_process.spawn("redis-server", redisArgs, {
      cwd: "/tmp/",
      stdio: redisStdio,
      detached: RUN_DETACHED,
    });
  }

  async bootstrap() {
    const subprocesses: ChildProcess[] = [];

    this.proxyServer = initProxy(this.params.proxyServer);

    subprocesses.push(this.launchRedis());

    await fsp.mkdir(this.logDir, { recursive: true });

    if (!this.params.dryRun) {
      await fsp.mkdir(this.archivesDir, { recursive: true });
      await fsp.mkdir(this.tempdir, { recursive: true });
      await fsp.mkdir(this.tempCdxDir, { recursive: true });
    }

    this.logFH = fs.createWriteStream(this.logFilename, { flags: "a" });
    logger.setExternalLogStream(this.logFH);

    this.infoString = await getInfoString();
    setWARCInfo(this.infoString, this.params.warcInfo);
    logger.info(this.infoString);

    logger.info("Seeds", this.params.scopedSeeds);

    if (this.params.profile) {
      logger.info("With Browser Profile", { url: this.params.profile });
    }

    if (this.params.overwrite) {
      logger.debug(`Clearing ${this.collDir} before starting`);
      try {
        fs.rmSync(this.collDir, { recursive: true, force: true });
      } catch (e) {
        logger.error(`Unable to clear ${this.collDir}`, e);
      }
    }

    if (this.params.customBehaviors) {
      this.customBehaviors = this.loadCustomBehaviors(
        this.params.customBehaviors,
      );
    }

    this.headers = { "User-Agent": this.configureUA() };

    process.on("exit", () => {
      for (const proc of subprocesses) {
        proc.kill();
      }
    });

    child_process.spawn(
      "socat",
      ["tcp-listen:9222,reuseaddr,fork", "tcp:localhost:9221"],
      { detached: RUN_DETACHED },
    );

    if (!this.params.headless && !process.env.NO_XVFB) {
      child_process.spawn(
        "Xvfb",
        [
          process.env.DISPLAY || "",
          "-listen",
          "tcp",
          "-screen",
          "0",
          process.env.GEOMETRY || "",
          "-ac",
          "+extension",
          "RANDR",
        ],
        { detached: RUN_DETACHED },
      );
    }

    if (this.params.screenshot && !this.params.dryRun) {
      this.screenshotWriter = this.createExtraResourceWarcWriter("screenshots");
    }
    if (this.params.text && !this.params.dryRun) {
      this.textWriter = this.createExtraResourceWarcWriter("text");
    }
  }

  extraChromeArgs() {
    const args = [];
    if (this.params.lang) {
      args.push(`--accept-lang=${this.params.lang}`);
    }
    return args;
  }

  async run() {
    await this.bootstrap();

    let status = "done";
    let exitCode = 0;

    try {
      await this.crawl();
      const finished = await this.crawlState.isFinished();
      const stopped = await this.crawlState.isCrawlStopped();
      const canceled = await this.crawlState.isCrawlCanceled();
      if (!finished) {
        if (canceled) {
          status = "canceled";
        } else if (stopped) {
          status = "done";
          logger.info("Crawl gracefully stopped on request");
        } else if (this.interrupted) {
          status = "interrupted";
          exitCode = 11;
        }
      }
    } catch (e) {
      logger.error("Crawl failed", e);
      exitCode = 9;
      status = "failing";
      if (await this.crawlState.incFailCount()) {
        status = "failed";
      }
    } finally {
      await this.setStatusAndExit(exitCode, status);
    }
  }

  _behaviorLog(
    { data, type }: { data: string; type: string },
    pageUrl: string,
    workerid: WorkerId,
  ) {
    let behaviorLine;
    let message;
    let details;

    const logDetails = { page: pageUrl, workerid };

    if (typeof data === "string") {
      message = data;
      details = logDetails;
    } else {
      message = type === "info" ? "Behavior log" : "Behavior debug";
      details =
        typeof data === "object"
          ? { ...(data as object), ...logDetails }
          : logDetails;
    }

    switch (type) {
      case "info":
        behaviorLine = JSON.stringify(data);
        if (behaviorLine !== this.behaviorLastLine) {
          logger.info(message, details, "behaviorScript");
          this.behaviorLastLine = behaviorLine;
        }
        break;

      case "error":
        logger.error(message, details, "behaviorScript");
        break;

      case "debug":
      default:
        logger.debug(message, details, "behaviorScript");
    }
  }

  isInScope(
    {
      seedId,
      url,
      depth,
      extraHops,
    }: { seedId: number; url: string; depth: number; extraHops: number },
    logDetails = {},
  ) {
    const seed = this.params.scopedSeeds[seedId];

    return seed.isIncluded(url, depth, extraHops, logDetails);
  }

  async setupPage({
    page,
    cdp,
    workerid,
    callbacks,
    frameIdToExecId,
  }: WorkerOpts) {
    await this.browser.setupPage({ page, cdp });

    await this.setupExecContextEvents(cdp, frameIdToExecId);

    if (
      (this.adBlockRules && this.params.blockAds) ||
      this.blockRules ||
      this.originOverride
    ) {
      await page.setRequestInterception(true);

      if (this.adBlockRules && this.params.blockAds) {
        await this.adBlockRules.initPage(this.browser, page);
      }

      if (this.blockRules) {
        await this.blockRules.initPage(this.browser, page);
      }

      if (this.originOverride) {
        await this.originOverride.initPage(this.browser, page);
      }
    }

    if (this.params.logging.includes("jserrors")) {
      page.on("console", (msg) => {
        if (msg.type() === "error") {
          logger.warn(
            msg.text(),
            { location: msg.location(), page: page.url(), workerid },
            "jsError",
          );
        }
      });

      page.on("pageerror", (e) => {
        logger.warn(
          "Page Error",
          { ...formatErr(e), page: page.url(), workerid },
          "jsError",
        );
      });
    }

    if (this.screencaster) {
      logger.debug("Start Screencast", { workerid }, "screencast");
      await this.screencaster.screencastPage(page, cdp, workerid);
    }

    await page.exposeFunction(
      ADD_LINK_FUNC,
      (url: string) => callbacks.addLink && callbacks.addLink(url),
    );

    if (this.params.behaviorOpts) {
      await page.exposeFunction(
        BEHAVIOR_LOG_FUNC,
        (logdata: { data: string; type: string }) =>
          this._behaviorLog(logdata, page.url(), workerid),
      );
      await this.browser.addInitScript(page, behaviors);

      const initScript = `
self.__bx_behaviors.init(${this.params.behaviorOpts}, false);
${this.customBehaviors}
self.__bx_behaviors.selectMainBehavior();
`;
      if (!this.behaviorsChecked && this.customBehaviors) {
        await this.checkBehaviorScripts(cdp);
        this.behaviorsChecked = true;
      }

      await this.browser.addInitScript(page, initScript);
    }
  }

  async setupExecContextEvents(
    cdp: CDPSession,
    frameIdToExecId: Map<string, number>,
  ) {
    await cdp.send("Runtime.enable");

    await cdp.on(
      "Runtime.executionContextCreated",
      (params: Protocol.Runtime.ExecutionContextCreatedEvent) => {
        const { id, auxData } = params.context;
        if (auxData && auxData.isDefault && auxData.frameId) {
          frameIdToExecId.set(auxData.frameId, id);
        }
      },
    );

    await cdp.on(
      "Runtime.executionContextDestroyed",
      (params: Protocol.Runtime.ExecutionContextDestroyedEvent) => {
        const { executionContextId } = params;
        for (const [frameId, execId] of frameIdToExecId.entries()) {
          if (execId === executionContextId) {
            frameIdToExecId.delete(frameId);
            break;
          }
        }
      },
    );

    await cdp.on("Runtime.executionContextsCleared", () => {
      frameIdToExecId.clear();
    });
  }

  loadCustomBehaviors(filename: string) {
    let str = "";

    for (const { contents } of collectAllFileSources(filename, ".js")) {
      str += `self.__bx_behaviors.load(${contents});\n`;
    }

    return str;
  }

  async checkBehaviorScripts(cdp: CDPSession) {
    const filename = this.params.customBehaviors;

    if (!filename) {
      return;
    }

    for (const { path, contents } of collectAllFileSources(filename, ".js")) {
      await this.browser.checkScript(cdp, path, contents);
    }
  }

  async getFavicon(page: Page, logDetails: LogDetails): Promise<string> {
    try {
      const resp = await fetch("http://127.0.0.1:9221/json");
      if (resp.status === 200) {
        const browserJson = await resp.json();
        for (const jsons of browserJson) {
          // eslint-disable-next-line @typescript-eslint/no-explicit-any
          if (jsons.id === (page.target() as any)._targetId) {
            return jsons.faviconUrl;
          }
        }
      }
    } catch (e) {
      // ignore
    }
    logger.warn(
      "Failed to fetch favicon from browser /json endpoint",
      logDetails,
    );
    return "";
  }

  async crawlPage(opts: WorkerState): Promise<void> {
    await this.writeStats();

    const { page, cdp, data, workerid, callbacks, directFetchCapture } = opts;
    data.callbacks = callbacks;

    const { url } = data;

    const logDetails = { page: url, workerid };
    data.logDetails = logDetails;
    data.workerid = workerid;

    if (directFetchCapture) {
      try {
        const { fetched, mime, ts } = await timedRun(
          directFetchCapture({ url, headers: this.headers, cdp }),
          FETCH_TIMEOUT_SECS,
          "Direct fetch capture attempt timed out",
          logDetails,
          "fetch",
          true,
        );
        if (mime) {
          data.mime = mime;
          data.isHTMLPage = isHTMLContentType(mime);
        }
        if (fetched) {
          data.loadState = LoadState.FULL_PAGE_LOADED;
          data.status = 200;
          data.ts = ts || new Date();
          logger.info(
            "Direct fetch successful",
            { url, mime, ...logDetails },
            "fetch",
          );
          return;
        }
      } catch (e) {
        // filtered out direct fetch
        logger.debug(
          "Direct fetch response not accepted, continuing with browser fetch",
          logDetails,
          "fetch",
        );
      }
    }

    // run custom driver here
    await this.driver({ page, data, crawler: this });

    data.title = await page.title();
    data.favicon = await this.getFavicon(page, logDetails);

    await this.doPostLoadActions(opts);
  }

  async doPostLoadActions(opts: WorkerState, saveOutput = false) {
    const { page, cdp, data, workerid } = opts;
    const { url } = data;

    const logDetails = { page: url, workerid };

    if (this.params.screenshot && this.screenshotWriter) {
      if (!data.isHTMLPage) {
        logger.debug("Skipping screenshots for non-HTML page", logDetails);
      }
      const screenshots = new Screenshots({
        browser: this.browser,
        page,
        url,
        writer: this.screenshotWriter,
      });
      if (this.params.screenshot.includes("view")) {
        await screenshots.take("view", saveOutput ? data : null);
      }
      if (this.params.screenshot.includes("fullPage")) {
        await screenshots.takeFullPage();
      }
      if (this.params.screenshot.includes("thumbnail")) {
        await screenshots.takeThumbnail();
      }
    }

    let textextract = null;

    if (data.isHTMLPage && this.textWriter) {
      textextract = new TextExtractViaSnapshot(cdp, {
        writer: this.textWriter,
        url,
        skipDocs: this.skipTextDocs,
      });
      const { text } = await textextract.extractAndStoreText(
        "text",
        false,
        this.params.text.includes("to-warc"),
      );

      if (text && (this.textInPages || saveOutput)) {
        data.text = text;
      }
    }

    data.loadState = LoadState.EXTRACTION_DONE;

    if (this.params.behaviorOpts && data.status < 400) {
      if (!data.isHTMLPage) {
        logger.debug(
          "Skipping behaviors for non-HTML page",
          logDetails,
          "behavior",
        );
      } else if (data.skipBehaviors) {
        logger.info("Skipping behaviors for slow page", logDetails, "behavior");
      } else {
        const res = await timedRun(
          this.runBehaviors(
            page,
            cdp,
            data.filteredFrames,
            opts.frameIdToExecId,
            logDetails,
          ),
          this.params.behaviorTimeout,
          "Behaviors timed out",
          logDetails,
          "behavior",
        );

        await this.netIdle(page, logDetails);

        if (res) {
          data.loadState = LoadState.BEHAVIORS_DONE;
        }

        if (textextract && this.params.text.includes("final-to-warc")) {
          await textextract.extractAndStoreText("textFinal", true, true);
        }
      }
    }

    if (this.params.pageExtraDelay) {
      logger.info(
        `Waiting ${this.params.pageExtraDelay} seconds before moving on to next page`,
        logDetails,
      );
      await sleep(this.params.pageExtraDelay);
    }
  }

  async pageFinished(data: PageState) {
    await this.writePage(data);

    // if page loaded, considered page finished successfully
    // (even if behaviors timed out)
    const { loadState, logDetails } = data;

    if (data.loadState >= LoadState.FULL_PAGE_LOADED) {
      logger.info("Page Finished", { loadState, ...logDetails }, "pageStatus");

      await this.crawlState.markFinished(data.url);

      if (this.healthChecker) {
        this.healthChecker.resetErrors();
      }
    } else {
      logger.warn(
        "Page Load Failed",
        { loadState, ...logDetails },
        "pageStatus",
      );

      await this.crawlState.markFailed(data.url);

      if (this.healthChecker) {
        this.healthChecker.incError();
      }
    }

    await this.serializeConfig();

    await this.checkLimits();
  }

  async teardownPage({ workerid }: WorkerOpts) {
    if (this.screencaster) {
      await this.screencaster.stopById(workerid);
    }
  }

  async workerIdle(workerid: WorkerId) {
    if (this.screencaster) {
      //logger.debug("End Screencast", {workerid}, "screencast");
      await this.screencaster.stopById(workerid, true);
    }
  }

  async runBehaviors(
    page: Page,
    cdp: CDPSession,
    frames: Frame[],
    frameIdToExecId: Map<string, number>,
    logDetails: LogDetails,
  ) {
    try {
      frames = frames || page.frames();

      logger.info(
        "Running behaviors",
        {
          frames: frames.length,
          frameUrls: frames.map((frame) => frame.url()),
          ...logDetails,
        },
        "behavior",
      );

      const results = await Promise.allSettled(
        frames.map((frame) =>
          this.browser.evaluateWithCLI(
            cdp,
            frame,
            frameIdToExecId,
            `
          if (!self.__bx_behaviors) {
            console.error("__bx_behaviors missing, can't run behaviors");
          } else {
            self.__bx_behaviors.run();
          }`,
            logDetails,
            "behavior",
          ),
        ),
      );

      for (const res of results) {
        const { status, reason }: { status: string; reason?: unknown } = res;
        if (status === "rejected") {
          logger.warn(
            "Behavior run partially failed",
            { reason: formatErr(reason), ...logDetails },
            "behavior",
          );
        }
      }

      logger.info(
        "Behaviors finished",
        { finished: results.length, ...logDetails },
        "behavior",
      );
      return true;
    } catch (e) {
      logger.warn(
        "Behavior run failed",
        { ...formatErr(e), ...logDetails },
        "behavior",
      );
      return false;
    }
  }

  async shouldIncludeFrame(frame: Frame, logDetails: LogDetails) {
    if (!frame.parentFrame()) {
      return frame;
    }

    const frameUrl = frame.url();

    if (!frameUrl) {
      return null;
    }

    // this is all designed to detect and skip PDFs, and other frames that are actually EMBEDs
    // if there's no tag or an iframe tag, then assume its a regular frame
    let tagName = "";

    try {
      tagName = await timedRun(
        frame.evaluate(
          "self && self.frameElement && self.frameElement.tagName",
        ),
        PAGE_OP_TIMEOUT_SECS,
        "Frame check timed out",
        logDetails,
      );
    } catch (e) {
      // ignore
    }

    if (tagName && tagName !== "IFRAME" && tagName !== "FRAME") {
      logger.debug(
        "Skipping processing non-frame object",
        { tagName, frameUrl, ...logDetails },
        "behavior",
      );
      return null;
    }

    let res;

    if (frameUrl === "about:blank") {
      res = false;
    } else {
      res = this.adBlockRules && !this.adBlockRules.isAdUrl(frameUrl);
    }

    if (!res) {
      logger.debug(
        "Skipping processing frame",
        { frameUrl, ...logDetails },
        "behavior",
      );
    }

    return res ? frame : null;
  }

  async checkLimits() {
    let interrupt = false;

    const size = this.params.dryRun ? 0 : await getDirSize(this.archivesDir);

    await this.crawlState.setArchiveSize(size);

    if (this.params.sizeLimit) {
      if (size >= this.params.sizeLimit) {
        logger.info(
          `Size threshold reached ${size} >= ${this.params.sizeLimit}, stopping`,
        );
        interrupt = true;
      }
    }

    if (this.params.timeLimit) {
      const elapsed = secondsElapsed(this.startTime);
      if (elapsed >= this.params.timeLimit) {
        logger.info(
          `Time threshold reached ${elapsed} > ${this.params.timeLimit}, stopping`,
        );
        interrupt = true;
      }
    }

    if (this.params.diskUtilization) {
      // Check that disk usage isn't already or soon to be above threshold
      const diskUtil = await checkDiskUtilization(
        this.collDir,
        this.params,
        size,
      );
      if (diskUtil.stop === true) {
        interrupt = true;
      }
    }

    if (this.params.failOnFailedLimit) {
      const numFailed = await this.crawlState.numFailed();
      const failedLimit = this.params.failOnFailedLimit;
      if (numFailed >= failedLimit) {
        logger.fatal(
          `Failed threshold reached ${numFailed} >= ${failedLimit}, failing crawl`,
        );
      }
    }

    if (interrupt) {
      this.uploadAndDeleteLocal = true;
      this.gracefulFinishOnInterrupt();
    }
  }

  gracefulFinishOnInterrupt() {
    this.interrupted = true;
    logger.info("Crawler interrupted, gracefully finishing current pages");
    if (!this.params.waitOnDone && !this.params.restartsOnError) {
      this.finalExit = true;
    }
  }

  async checkCanceled() {
    if (this.crawlState && (await this.crawlState.isCrawlCanceled())) {
      await this.setStatusAndExit(0, "canceled");
    }
  }

  async setStatusAndExit(exitCode: number, status: string) {
    logger.info(`Exiting, Crawl status: ${status}`);

    await this.closeLog();

    if (this.crawlState && status) {
      await this.crawlState.setStatus(status);
    }
    process.exit(exitCode);
  }

  async serializeAndExit() {
    await this.serializeConfig();

    if (this.interrupted) {
      await this.browser.close();
      await closeWorkers(0);
      await this.closeFiles();
      await this.setStatusAndExit(13, "interrupted");
    } else {
      await this.setStatusAndExit(0, "done");
    }
  }

  async isCrawlRunning() {
    if (this.interrupted) {
      return false;
    }

    if (await this.crawlState.isCrawlCanceled()) {
      await this.setStatusAndExit(0, "canceled");
      return false;
    }

    if (await this.crawlState.isCrawlStopped()) {
      logger.info("Crawler is stopped");
      return false;
    }

    return true;
  }

  async crawl() {
    if (this.params.healthCheckPort) {
      this.healthChecker = new HealthChecker(
        this.params.healthCheckPort,
        this.params.workers,
      );
    }

    try {
      const driverUrl = new URL(this.params.driver, import.meta.url);
      this.driver = (await import(driverUrl.href)).default;
    } catch (e) {
      logger.warn(`Error importing driver ${this.params.driver}`, e);
      return;
    }

    await this.initCrawlState();

    let initState = await this.crawlState.getStatus();

    while (initState === "debug") {
      logger.info("Paused for debugging, will continue after manual resume");

      await sleep(60);

      initState = await this.crawlState.getStatus();
    }

    // if already done, don't crawl anymore
    if (initState === "done") {
      this.done = true;

      if (this.params.waitOnDone) {
        logger.info("Already done, waiting for signal to exit...");

        // wait forever until signal
        await new Promise(() => {});
      }

      return;
    }

    if (this.params.generateWACZ) {
      this.storage = initStorage();
    }

    if (POST_CRAWL_STATES.includes(initState)) {
      logger.info("crawl already finished, running post-crawl tasks", {
        state: initState,
      });
      await this.postCrawl();
      return;
    } else if (await this.crawlState.isCrawlStopped()) {
      logger.info("crawl stopped, running post-crawl tasks");
      this.finalExit = true;
      await this.postCrawl();
      return;
    } else if (await this.crawlState.isCrawlCanceled()) {
      logger.info("crawl canceled, will exit");
      return;
    }

    await this.crawlState.setStatus("running");

    this.pagesFH = await this.initPages(this.seedPagesFile, "Seed Pages");
    this.extraPagesFH = await this.initPages(
      this.otherPagesFile,
      "Non-Seed Pages",
    );

    this.adBlockRules = new AdBlockRules(
      this.captureBasePrefix,
      this.params.adBlockMessage,
    );

    if (this.params.blockRules && this.params.blockRules.length) {
      this.blockRules = new BlockRules(
        this.params.blockRules,
        this.captureBasePrefix,
        this.params.blockMessage,
      );
    }

    this.screencaster = this.initScreenCaster();

    if (this.params.originOverride && this.params.originOverride.length) {
      this.originOverride = new OriginOverride(this.params.originOverride);
    }

    await this._addInitialSeeds();

    await this.browser.launch({
      profileUrl: this.params.profile,
      headless: this.params.headless,
      emulateDevice: this.emulateDevice,
      swOpt: this.params.serviceWorker,
      chromeOptions: {
        proxy: this.proxyServer,
        userAgent: this.emulateDevice.userAgent,
        extraArgs: this.extraChromeArgs(),
      },
      // eslint-disable-next-line @typescript-eslint/no-explicit-any
      ondisconnect: (err: any) => {
        this.interrupted = true;
        logger.error(
          "Browser disconnected (crashed?), interrupting crawl",
          err,
          "browser",
        );
      },

      recording: this.recording,
      // eslint-disable-next-line @typescript-eslint/no-explicit-any
    } as any);

    // --------------
    // Run Crawl Here!
    await runWorkers(this, this.params.workers, this.maxPageTime);
    // --------------

    await this.serializeConfig(true);

    await this.closePages();

    await this.closeFiles();

    await this.writeStats();

    // if crawl has been stopped, mark as final exit for post-crawl tasks
    if (await this.crawlState.isCrawlStopped()) {
      this.finalExit = true;
    }

    await this.postCrawl();
  }

  async closePages() {
    if (this.pagesFH) {
      try {
        await new Promise<void>((resolve) =>
          this.pagesFH!.close(() => resolve()),
        );
      } catch (e) {
        // ignore
      } finally {
        this.pagesFH = null;
      }
    }

    if (this.extraPagesFH) {
      try {
        await new Promise<void>((resolve) =>
          this.extraPagesFH!.close(() => resolve()),
        );
      } catch (e) {
        // ignore
      } finally {
        this.extraPagesFH = null;
      }
    }
  }

  async closeFiles() {
    if (this.textWriter) {
      await this.textWriter.flush();
    }
    if (this.screenshotWriter) {
      await this.screenshotWriter.flush();
    }
  }

  protected async _addInitialSeeds() {
    for (let i = 0; i < this.params.scopedSeeds.length; i++) {
      const seed = this.params.scopedSeeds[i];
      if (!(await this.queueUrl(i, seed.url, 0, 0))) {
        if (this.limitHit) {
          break;
        }
      }

      if (seed.sitemap) {
        await timedRun(
          this.parseSitemap(seed, i),
          SITEMAP_INITIAL_FETCH_TIMEOUT_SECS,
          "Sitemap initial fetch timed out",
          { sitemap: seed.sitemap, seed: seed.url },
          "sitemap",
        );
      }
    }
  }

  async postCrawl() {
    if (this.params.combineWARC && !this.params.dryRun) {
      await this.combineWARC();
    }

<<<<<<< HEAD
    if (this.params.generateCDX) {
      // just move cdx files from tmp-cdx -> indexes at this point
=======
    if (this.params.generateCDX && !this.params.dryRun) {
>>>>>>> e2b4cc18
      logger.info("Generating CDX");

      const indexer = new warcio.CDXIndexer({ format: "cdxj" });

      await this.crawlState.setStatus("generate-cdx");

      const indexesDir = path.join(this.collDir, "indexes");
      await fsp.mkdir(indexesDir, { recursive: true });

      const indexFile = path.join(indexesDir, "index.cdxj");
      const destFh = fs.createWriteStream(indexFile);

      const archiveDir = path.join(this.collDir, "archive");
      const archiveFiles = await fsp.readdir(archiveDir);
      const warcFiles = archiveFiles.filter((f) => f.endsWith(".warc.gz"));

      const files = warcFiles.map((warcFile) => {
        return {
          reader: fs.createReadStream(path.join(archiveDir, warcFile)),
          filename: warcFile,
        };
      });

      await indexer.writeAll(files, destFh);
    }

    logger.info("Crawling done");

    if (
      this.params.generateWACZ &&
      !this.params.dryRun &&
      (!this.interrupted || this.finalExit || this.uploadAndDeleteLocal)
    ) {
      const uploaded = await this.generateWACZ();

      if (uploaded && this.uploadAndDeleteLocal) {
        logger.info(
          `Uploaded WACZ, deleting local data to free up space: ${this.collDir}`,
        );
        try {
          fs.rmSync(this.collDir, { recursive: true, force: true });
        } catch (e) {
          logger.warn(`Unable to clear ${this.collDir} before exit`, e);
        }
      }
    }

    // remove tmp-cdx, now that it's already been added to the WACZ and/or
    // copied to indexes
    await fsp.rm(this.tempCdxDir, {
      recursive: true,
      force: true,
    });

    if (this.params.waitOnDone && (!this.interrupted || this.finalExit)) {
      this.done = true;
      logger.info("All done, waiting for signal...");
      await this.crawlState.setStatus("done");

      // wait forever until signal
      await new Promise(() => {});
    }
  }

  async closeLog(): Promise<void> {
    // close file-based log
    logger.setExternalLogStream(null);
    if (!this.logFH) {
      return;
    }
    try {
      await new Promise<void>((resolve) => this.logFH.close(() => resolve()));
    } catch (e) {
      // ignore
    }
  }

  async generateWACZ() {
    logger.info("Generating WACZ");
    await this.crawlState.setStatus("generate-wacz");

    // Get a list of the warcs inside
    const warcFileList = await fsp.readdir(this.archivesDir);

    // is finished (>0 pages and all pages written)
    const isFinished = await this.crawlState.isFinished();

    logger.info(`Num WARC Files: ${warcFileList.length}`);
    if (!warcFileList.length) {
      // if finished, just return
      if (isFinished || (await this.crawlState.isCrawlCanceled())) {
        return;
      }
      // if stopped, won't get anymore data
      if (await this.crawlState.isCrawlStopped()) {
        // possibly restarted after committing, so assume done here!
        if ((await this.crawlState.numDone()) > 0) {
          return;
        }
      }
      // fail crawl otherwise
      logger.fatal("No WARC Files, assuming crawl failed");
    }

    logger.debug("End of log file, storing logs in WACZ");

    // Build the argument list to pass to the wacz create command
    const waczFilename = this.params.collection.concat(".wacz");
    const waczPath = path.join(this.collDir, waczFilename);

    const waczLogger = new WACZLogger(logger);

    // eslint-disable-next-line @typescript-eslint/no-explicit-any
    const waczOpts: Record<string, any> = {
      input: warcFileList.map((x) => path.join(this.archivesDir, x)),
      output: waczPath,
      pages: this.pagesDir,
      detectPages: false,
      indexFromWARCs: false,
      logDirectory: this.logDir,
      log: waczLogger,
    };

    if (process.env.WACZ_SIGN_URL) {
      waczOpts.signingUrl = process.env.WACZ_SIGN_URL;
      if (process.env.WACZ_SIGN_TOKEN) {
        waczOpts.signingToken = process.env.WACZ_SIGN_TOKEN;
      }
    }

    if (this.params.title) {
      waczOpts.title = this.params.title;
    }

    if (this.params.description) {
      waczOpts.description = this.params.description;
    }

    try {
      const wacz = new WACZ(waczOpts);
      await this._addCDXJ(wacz);
      await wacz.process();
    } catch (e) {
      logger.error("Error creating WACZ", e);
      logger.fatal("Unable to write WACZ successfully");
    }

    logger.debug(`WACZ successfully generated and saved to: ${waczPath}`);

    if (this.storage) {
      await this.crawlState.setStatus("uploading-wacz");
      const filename = process.env.STORE_FILENAME || "@ts-@id.wacz";
      const targetFilename = interpolateFilename(filename, this.crawlId);

      await this.storage.uploadCollWACZ(waczPath, targetFilename, isFinished);
      return true;
    }

    return false;
  }

  // todo: replace with js-wacz impl eventually
  async _addCDXJ(wacz: WACZ) {
    const dirPath = this.tempCdxDir;

    try {
      const cdxjFiles = await fsp.readdir(dirPath);

      for (let i = 0; i < cdxjFiles.length; i++) {
        const cdxjFile = path.join(dirPath, cdxjFiles[i]);

        logger.debug(`CDXJ: Reading entries from ${cdxjFile}`);
        const rl = readline.createInterface({
          input: fs.createReadStream(cdxjFile),
        });

        for await (const line of rl) {
          wacz.addCDXJ(line + "\n");
        }
      }
    } catch (err) {
      logger.error("CDXJ Indexing Error", err);
    }
  }

  logMemory() {
    const memUsage = process.memoryUsage();
    const { heapUsed, heapTotal } = memUsage;
    this.maxHeapUsed = Math.max(this.maxHeapUsed || 0, heapUsed);
    this.maxHeapTotal = Math.max(this.maxHeapTotal || 0, heapTotal);
    logger.debug(
      "Memory",
      {
        maxHeapUsed: this.maxHeapUsed,
        maxHeapTotal: this.maxHeapTotal,
        ...memUsage,
      },
      "memoryStatus",
    );
  }

  async writeStats() {
    if (!this.params.logging.includes("stats")) {
      return;
    }

    const realSize = await this.crawlState.queueSize();
    const pendingPages = await this.crawlState.getPendingList();
    const done = await this.crawlState.numDone();
    const failed = await this.crawlState.numFailed();
    const total = realSize + pendingPages.length + done;
    const limit = { max: this.pageLimit || 0, hit: this.limitHit };
    const stats = {
      crawled: done,
      total: total,
      pending: pendingPages.length,
      failed: failed,
      limit: limit,
      pendingPages,
    };

    logger.info("Crawl statistics", stats, "crawlStatus");
    this.logMemory();

    if (this.params.statsFilename) {
      try {
        await fsp.writeFile(
          this.params.statsFilename,
          JSON.stringify(stats, null, 2),
        );
      } catch (err) {
        logger.warn("Stats output failed", err);
      }
    }
  }

  async loadPage(
    page: Page,
    data: PageState,
    selectorOptsList = DEFAULT_SELECTORS,
  ) {
    const { url, depth } = data;

    const logDetails = data.logDetails;

    const failCrawlOnError = depth === 0 && this.params.failOnFailedSeed;

    let ignoreAbort = false;

    // Detect if ERR_ABORTED is actually caused by trying to load a non-page (eg. downloadable PDF),
    // if so, don't report as an error
    page.once("requestfailed", (req: HTTPRequest) => {
      ignoreAbort = shouldIgnoreAbort(req, data);
    });

    let isHTMLPage = data.isHTMLPage;

    if (isHTMLPage) {
      page.once("domcontentloaded", () => {
        data.loadState = LoadState.CONTENT_LOADED;
      });
    }

    const gotoOpts = isHTMLPage
      ? this.gotoOpts
      : { waitUntil: "domcontentloaded" };

    logger.info("Awaiting page load", logDetails);

    try {
      const resp = await page.goto(url, gotoOpts);

      if (!resp) {
        throw new Error("page response missing");
      }

      const respUrl = resp.url();
      const isChromeError = page.url().startsWith("chrome-error://");

      if (depth === 0 && !isChromeError && respUrl !== url) {
        data.seedId = await this.crawlState.addExtraSeed(
          this.params.scopedSeeds,
          data.seedId,
          respUrl,
        );
        logger.info("Seed page redirected, adding redirected seed", {
          origUrl: url,
          newUrl: respUrl,
          seedId: data.seedId,
        });
      }

      const status = resp.status();
      data.status = status;

      let failed = isChromeError;

      if (this.params.failOnInvalidStatus && status >= 400) {
        // Handle 4xx or 5xx response as a page load error
        failed = true;
      }

      if (failed) {
        if (failCrawlOnError) {
          logger.fatal(
            "Seed Page Load Error, failing crawl",
            {
              status,
              ...logDetails,
            },
            "general",
            1,
          );
        } else {
          logger.error(
            isChromeError ? "Page Crashed on Load" : "Page Invalid Status",
            {
              status,
              ...logDetails,
            },
          );
          throw new Error("logged");
        }
      }

      const contentType = resp.headers()["content-type"];

      isHTMLPage = isHTMLContentType(contentType);

      if (contentType) {
        data.mime = contentType.split(";")[0];
      }
    } catch (e) {
      if (!(e instanceof Error)) {
        throw e;
      }
      const msg = e.message || "";
      if (!msg.startsWith("net::ERR_ABORTED") || !ignoreAbort) {
        // if timeout error, and at least got to content loaded, continue on
        if (
          e.name === "TimeoutError" &&
          data.loadState == LoadState.CONTENT_LOADED
        ) {
          logger.warn("Page Loading Slowly, skipping behaviors", {
            msg,
            ...logDetails,
          });
          data.skipBehaviors = true;
        } else if (failCrawlOnError) {
          // if fail on error, immediately fail here
          logger.fatal(
            "Page Load Timeout, failing crawl",
            {
              msg,
              ...logDetails,
            },
            "general",
            1,
          );
        } else {
          // log if not already log and rethrow
          if (msg !== "logged") {
            logger.error("Page Load Timeout, skipping page", {
              msg,
              ...logDetails,
            });
            e.message = "logged";
          }
          throw e;
        }
      }
    }

    data.loadState = LoadState.FULL_PAGE_LOADED;

    data.isHTMLPage = isHTMLPage;

    if (isHTMLPage) {
      const frames = await page.frames();

      const filteredFrames = await Promise.allSettled(
        frames.map((frame) => this.shouldIncludeFrame(frame, logDetails)),
      );

      data.filteredFrames = filteredFrames
        .filter((x: PromiseSettledResult<Frame | null>) => {
          if (x.status === "fulfilled") {
            return !!x.value;
          }
          logger.warn("Error in iframe check", {
            reason: x.reason,
            ...logDetails,
          });
          return false;
        })
        .map((x) => (x as PromiseFulfilledResult<Frame>).value);

      //data.filteredFrames = await page.frames().filter(frame => this.shouldIncludeFrame(frame, logDetails));
    } else {
      data.filteredFrames = [];
    }

    if (!isHTMLPage) {
      logger.debug("Skipping link extraction for non-HTML page", logDetails);
      return;
    }

    const { seedId } = data;

    const seed = this.params.scopedSeeds[seedId];

    await this.checkCF(page, logDetails);

    await this.netIdle(page, logDetails);

    await this.awaitPageLoad(page.mainFrame(), logDetails);

    // skip extraction if at max depth
    if (seed.isAtMaxDepth(depth) || !selectorOptsList) {
      logger.debug("Skipping Link Extraction, At Max Depth");
      return;
    }

    logger.debug("Extracting links", logDetails);

    await this.extractLinks(page, data, selectorOptsList, logDetails);
  }

  async netIdle(page: Page, details: LogDetails) {
    if (!this.params.netIdleWait) {
      return;
    }
    // in case page starts loading via fetch/xhr immediately after page load,
    // we want to ensure we don't exit too early
    await sleep(0.5);

    try {
      await this.browser.waitForNetworkIdle(page, {
        timeout: this.params.netIdleWait * 1000,
      });
    } catch (e) {
      logger.debug("waitForNetworkIdle timed out, ignoring", details);
      // ignore, continue
    }
  }

  async awaitPageLoad(frame: Frame, logDetails: LogDetails) {
    logger.debug(
      "Waiting for custom page load via behavior",
      logDetails,
      "behavior",
    );
    try {
      await frame.evaluate(
        "self.__bx_behaviors && self.__bx_behaviors.awaitPageLoad();",
      );
    } catch (e) {
      logger.warn("Waiting for custom page load failed", e, "behavior");
    }

    if (this.params.postLoadDelay) {
      logger.info("Awaiting post load delay", {
        seconds: this.params.postLoadDelay,
      });
      await sleep(this.params.postLoadDelay);
    }
  }

  async extractLinks(
    page: Page,
    data: PageState,
    selectors = DEFAULT_SELECTORS,
    logDetails: LogDetails,
  ) {
    const { seedId, depth, extraHops = 0, filteredFrames, callbacks } = data;

    callbacks.addLink = async (url: string) => {
      await this.queueInScopeUrls(seedId, [url], depth, extraHops, logDetails);
    };

    const loadLinks = (options: {
      selector: string;
      extract: string;
      isAttribute: boolean;
      addLinkFunc: string;
    }) => {
      const { selector, extract, isAttribute, addLinkFunc } = options;
      const urls = new Set<string>();

      // eslint-disable-next-line @typescript-eslint/no-explicit-any
      const getAttr = (elem: any) => urls.add(elem.getAttribute(extract));
      // eslint-disable-next-line @typescript-eslint/no-explicit-any
      const getProp = (elem: any) => urls.add(elem[extract]);

      const getter = isAttribute ? getAttr : getProp;

      document.querySelectorAll(selector).forEach(getter);

      // eslint-disable-next-line @typescript-eslint/no-explicit-any
      const func = (window as any)[addLinkFunc] as (
        url: string,
      ) => NonNullable<unknown>;
      urls.forEach((url) => func.call(this, url));

      return true;
    };

    const frames = filteredFrames || page.frames();

    try {
      for (const {
        selector = "a[href]",
        extract = "href",
        isAttribute = false,
      } of selectors) {
        const promiseResults = await Promise.allSettled(
          frames.map((frame) =>
            timedRun(
              frame.evaluate(loadLinks, {
                selector,
                extract,
                isAttribute,
                addLinkFunc: ADD_LINK_FUNC,
              }),
              PAGE_OP_TIMEOUT_SECS,
              "Link extraction timed out",
              logDetails,
            ),
          ),
        );

        for (let i = 0; i < promiseResults.length; i++) {
          // eslint-disable-next-line @typescript-eslint/no-explicit-any
          const { status, reason } = promiseResults[i] as any;
          if (status === "rejected") {
            logger.warn("Link Extraction failed in frame", {
              reason,
              frameUrl: frames[i].url,
              ...logDetails,
            });
          }
        }
      }
    } catch (e) {
      logger.warn("Link Extraction failed", e, "links");
    }
  }

  async queueInScopeUrls(
    seedId: number,
    urls: string[],
    depth: number,
    extraHops = 0,
    logDetails: LogDetails = {},
  ) {
    try {
      depth += 1;

      // new number of extra hops, set if this hop is out-of-scope (oos)
      const newExtraHops = extraHops + 1;

      for (const possibleUrl of urls) {
        const res = this.isInScope(
          { url: possibleUrl, extraHops: newExtraHops, depth, seedId },
          logDetails,
        );

        if (!res) {
          continue;
        }

        const { url, isOOS } = res;

        if (url) {
          await this.queueUrl(
            seedId,
            url,
            depth,
            isOOS ? newExtraHops : extraHops,
            logDetails,
          );
        }
      }
    } catch (e) {
      logger.error("Queuing Error", e, "links");
    }
  }

  async checkCF(page: Page, logDetails: LogDetails) {
    try {
      logger.debug("Check CF Blocking", logDetails);

      while (
        await timedRun(
          page.$("div.cf-browser-verification.cf-im-under-attack"),
          PAGE_OP_TIMEOUT_SECS,
          "Cloudflare check timed out",
          logDetails,
          "general",
          true,
        )
      ) {
        logger.debug(
          "Cloudflare Check Detected, waiting for reload...",
          logDetails,
        );
        await sleep(5.5);
      }
    } catch (e) {
      //logger.warn("Check CF failed, ignoring");
    }
  }

  async queueUrl(
    seedId: number,
    url: string,
    depth: number,
    extraHops: number,
    logDetails: LogDetails = {},
    ts = 0,
    pageid?: string,
  ) {
    if (this.limitHit) {
      return false;
    }

    const result = await this.crawlState.addToQueue(
      { url, seedId, depth, extraHops, ts, pageid },
      this.pageLimit,
    );

    switch (result) {
      case QueueState.ADDED:
        logger.debug("Queued new page url", { url, ...logDetails }, "links");
        return true;

      case QueueState.LIMIT_HIT:
        logger.debug(
          "Not queued page url, at page limit",
          { url, ...logDetails },
          "links",
        );
        this.limitHit = true;
        return false;

      case QueueState.DUPE_URL:
        logger.debug(
          "Not queued page url, already seen",
          { url, ...logDetails },
          "links",
        );
        return false;
    }

    return false;
  }

  async initPages(filename: string, title: string) {
    let fh = null;

    try {
      await fsp.mkdir(this.pagesDir, { recursive: true });

      const createNew = !fs.existsSync(filename);

      fh = fs.createWriteStream(filename, { flags: "a" });

      if (createNew) {
        const header: Record<string, string> = {
          format: "json-pages-1.0",
          id: "pages",
          title,
        };
        header.hasText = this.params.text.includes("to-pages");
        if (this.params.text.length) {
          logger.debug("Text Extraction: " + this.params.text.join(","));
        } else {
          logger.debug("Text Extraction: None");
        }
        await fh.write(JSON.stringify(header) + "\n");
      }
    } catch (err) {
      logger.error(`"${filename}" creation failed`, err);
    }
    return fh;
  }

  protected pageEntryForRedis(
    entry: Record<string, string | number | boolean | object>,
    // eslint-disable-next-line @typescript-eslint/no-unused-vars
    state: PageState,
  ) {
    return entry;
  }

  async writePage(state: PageState) {
    const {
      pageid,
      url,
      depth,
      title,
      text,
      loadState,
      mime,
      favicon,
      status,
    } = state;

    const row: PageEntry = { id: pageid, url, title, loadState };

    let { ts } = state;
    if (!ts) {
      ts = new Date();
      if (!this.params.dryRun) {
        logger.warn(
          "Page date missing, setting to now",
          { url, ts },
          "pageStatus",
        );
      }
    }

    row.ts = ts.toISOString();

    if (mime) {
      row.mime = mime;
    }

    if (status) {
      row.status = status;
    }

    if (this.params.writePagesToRedis) {
      await this.crawlState.writeToPagesQueue(
        JSON.stringify(this.pageEntryForRedis(row, state)),
      );
    }

    if (depth === 0) {
      row.seed = true;
    }

    if (text && this.textInPages) {
      row.text = text;
    }

    if (favicon) {
      row.favIconUrl = favicon;
    }

    const processedRow = JSON.stringify(row) + "\n";

    const pagesFH = depth > 0 ? this.extraPagesFH : this.pagesFH;

    if (!pagesFH) {
      logger.error("Can't write pages, missing stream", {}, "pageStatus");
      return;
    }

    try {
      await pagesFH.write(processedRow);
    } catch (err) {
      logger.warn(
        "Page append failed",
        { pagesFile: depth > 0 ? this.otherPagesFile : this.seedPagesFile },
        "pageStatus",
      );
    }
  }

  async parseSitemap({ url, sitemap }: ScopedSeed, seedId: number) {
    if (!sitemap) {
      return;
    }

    if (await this.crawlState.isSitemapDone()) {
      logger.info("Sitemap already processed, skipping", "sitemap");
      return;
    }

    const fromDate = this.params.sitemapFromDate;
    const toDate = this.params.sitemapToDate;
    const headers = this.headers;

    logger.info(
      "Fetching sitemap",
      { from: fromDate || "<any date>", to: fromDate || "<any date>" },
      "sitemap",
    );
    const sitemapper = new SitemapReader({
      headers,
      fromDate,
      toDate,
      limit: this.pageLimit,
    });

    try {
      await sitemapper.parse(sitemap, url);
    } catch (e) {
      logger.warn(
        "Sitemap for seed failed",
        { url, sitemap, ...formatErr(e) },
        "sitemap",
      );
      return;
    }

    let power = 1;
    let resolved = false;

    let finished = false;

    // disable extraHops for sitemap found URLs by setting to extraHops limit + 1
    // otherwise, all sitemap found URLs would be eligible for additional hops
    const extraHopsDisabled = this.params.extraHops + 1;

    await new Promise<void>((resolve) => {
      sitemapper.on("end", () => {
        resolve();
        if (!finished) {
          logger.info(
            "Sitemap Parsing Finished",
            { urlsFound: sitemapper.count, limitHit: sitemapper.atLimit() },
            "sitemap",
          );
          this.crawlState.markSitemapDone();
          finished = true;
        }
      });

      sitemapper.on("url", ({ url }) => {
        const count = sitemapper.count;
        if (count % 10 ** power === 0) {
          if (count % 10 ** (power + 1) === 0 && power <= 3) {
            power++;
          }
          const sitemapsQueued = sitemapper.getSitemapsQueued();
          logger.debug(
            "Sitemap URLs processed so far",
            { count, sitemapsQueued },
            "sitemap",
          );
        }
        this.queueInScopeUrls(seedId, [url], 0, extraHopsDisabled);
        if (count >= 100 && !resolved) {
          logger.info(
            "Sitemap partially parsed, continue parsing large sitemap in the background",
            { urlsFound: count },
            "sitemap",
          );
          resolve();
          resolved = true;
        }
      });
    });
  }

  async combineWARC() {
    logger.info("Generating Combined WARCs");
    await this.crawlState.setStatus("generate-warc");

    // Get the list of created Warcs
    const warcLists = await fsp.readdir(this.archivesDir);

    logger.debug(`Combining ${warcLists.length} WARCs...`);

    const fileSizeObjects = []; // Used to sort the created warc by fileSize

    // Go through a list of the created works and create an array sorted by their filesize with the largest file first.
    for (let i = 0; i < warcLists.length; i++) {
      const fileName = path.join(this.archivesDir, warcLists[i]);
      const fileSize = await getFileSize(fileName);
      fileSizeObjects.push({ fileSize: fileSize, fileName: fileName });
      fileSizeObjects.sort((a, b) => b.fileSize - a.fileSize);
    }

    const generatedCombinedWarcs = [];

    // Used to name combined warcs, default to -1 for first increment
    let combinedWarcNumber = -1;

    // write combine WARC to collection root
    let combinedWarcFullPath = "";

    // fileHandler
    let fh = null;

    // Iterate through the sorted file size array.
    for (let j = 0; j < fileSizeObjects.length; j++) {
      // if need to rollover to new warc
      let doRollover = false;

      // set to true for first warc
      if (combinedWarcNumber < 0) {
        doRollover = true;
      } else {
        // Check the size of the existing combined warc.
        const currentCombinedWarcSize = await getFileSize(combinedWarcFullPath);

        //  If adding the current warc to the existing combined file creates a file smaller than the rollover size add the data to the combinedWarc
        const proposedWarcSize =
          fileSizeObjects[j].fileSize + currentCombinedWarcSize;

        doRollover = proposedWarcSize >= this.params.rolloverSize;
      }

      if (doRollover) {
        // If adding the current warc to the existing combined file creates a file larger than the rollover size do the following:
        // 1. increment the combinedWarcNumber
        // 2. create the name of the new combinedWarcFile
        // 3. Write the header out to the new file
        // 4. Write out the current warc data to the combinedFile
        combinedWarcNumber = combinedWarcNumber + 1;

        const combinedWarcName = `${this.params.collection}_${combinedWarcNumber}.warc.gz`;

        // write combined warcs to root collection dir as they're output of a collection (like wacz)
        combinedWarcFullPath = path.join(this.collDir, combinedWarcName);

        if (fh) {
          fh.end();
        }

        fh = fs.createWriteStream(combinedWarcFullPath, { flags: "a" });

        generatedCombinedWarcs.push(combinedWarcName);

        const { buffer } = await createWARCInfo(combinedWarcName);
        fh.write(buffer);
      }

      logger.debug(`Appending WARC ${fileSizeObjects[j].fileName}`);

      const reader = fs.createReadStream(fileSizeObjects[j].fileName);

      const p = new Promise<void>((resolve) => {
        reader.on("end", () => resolve());
      });

      if (fh) {
        reader.pipe(fh, { end: false });
      }

      await p;
    }

    if (fh) {
      await fh.end();
    }

    logger.debug(`Combined WARCs saved as: ${generatedCombinedWarcs}`);
  }

  async serializeConfig(done = false) {
    switch (this.params.saveState) {
      case "never":
        return;

      case "partial":
        if (!done) {
          return;
        }
        if (await this.crawlState.isFinished()) {
          return;
        }
        break;

      case "always":
      default:
        break;
    }

    const now = new Date();

    if (!done) {
      // if not done, save state only after specified interval has elapsed
      if (
        secondsElapsed(this.lastSaveTime, now) < this.params.saveStateInterval
      ) {
        return;
      }
    }

    this.lastSaveTime = now.getTime();

    const ts = now.toISOString().slice(0, 19).replace(/[T:-]/g, "");

    const crawlDir = path.join(this.collDir, "crawls");

    await fsp.mkdir(crawlDir, { recursive: true });

    const filenameOnly = `crawl-${ts}-${this.params.crawlId}.yaml`;

    const filename = path.join(crawlDir, filenameOnly);

    const state = await this.crawlState.serialize();

    if (this.origConfig) {
      this.origConfig.state = state;
    }
    const res = yaml.dump(this.origConfig, { lineWidth: -1 });
    try {
      logger.info(`Saving crawl state to: ${filename}`);
      await fsp.writeFile(filename, res);
    } catch (e) {
      logger.error(`Failed to write save state file: ${filename}`, e);
      return;
    }

    this.saveStateFiles.push(filename);

    if (this.saveStateFiles.length > this.params.saveStateHistory) {
      const oldFilename = this.saveStateFiles.shift();
      logger.info(`Removing old save-state: ${oldFilename}`);
      try {
        await fsp.unlink(oldFilename || "");
      } catch (e) {
        logger.error(`Failed to delete old save state file: ${oldFilename}`);
      }
    }

    if (this.storage && done && this.params.saveState === "always") {
      const targetFilename = interpolateFilename(filenameOnly, this.crawlId);

      await this.storage.uploadFile(filename, targetFilename);
    }
  }

  getWarcPrefix(defaultValue = "") {
    let warcPrefix =
      process.env.WARC_PREFIX || this.params.warcPrefix || defaultValue;

    if (warcPrefix) {
      warcPrefix += "-" + this.crawlId + "-";
    }

    return warcPrefix;
  }

  createExtraResourceWarcWriter(resourceName: string, gzip = true) {
    const filenameBase = `${this.getWarcPrefix()}${resourceName}-$ts`;

    return this.createWarcWriter(filenameBase, gzip, { resourceName });
  }

  createWarcWriter(
    filenameBase: string,
    gzip: boolean,
    logDetails: Record<string, string>,
  ) {
    const filenameTemplate = `${filenameBase}.warc${gzip ? ".gz" : ""}`;

    return new WARCWriter({
      archivesDir: this.archivesDir,
      tempCdxDir: this.tempCdxDir,
      filenameTemplate,
      rolloverSize: this.params.rolloverSize,
      gzip,
      logDetails,
    });
  }

  createRecorder(id: number): Recorder | null {
    if (!this.recording) {
      return null;
    }

    const filenameBase = `${this.getWarcPrefix("rec")}$ts-${id}`;

    const writer = this.createWarcWriter(filenameBase, true, {
      id: id.toString(),
    });

    const res = new Recorder({
      workerid: id,
      crawler: this,
      writer,
      tempdir: this.tempdir,
    });

    this.browser.recorders.push(res);
    return res;
  }
}

function shouldIgnoreAbort(req: HTTPRequest, data: PageState) {
  try {
    const failure = req.failure();
    const failureText = (failure && failure.errorText) || "";
    if (
      failureText !== "net::ERR_ABORTED" ||
      req.resourceType() !== "document"
    ) {
      return false;
    }

    const resp = req.response();
    const headers = resp && resp.headers();

    if (!headers) {
      return false;
    }

    if (
      headers["content-disposition"] ||
      (headers["content-type"] && !headers["content-type"].startsWith("text/"))
    ) {
      data.status = resp.status();
      data.mime = headers["content-type"].split(";")[0];
      return true;
    }
  } catch (e) {
    return false;
  }

  return false;
}<|MERGE_RESOLUTION|>--- conflicted
+++ resolved
@@ -1414,12 +1414,8 @@
       await this.combineWARC();
     }
 
-<<<<<<< HEAD
-    if (this.params.generateCDX) {
+    if (this.params.generateCDX && !this.params.dryRun) {
       // just move cdx files from tmp-cdx -> indexes at this point
-=======
-    if (this.params.generateCDX && !this.params.dryRun) {
->>>>>>> e2b4cc18
       logger.info("Generating CDX");
 
       const indexer = new warcio.CDXIndexer({ format: "cdxj" });
