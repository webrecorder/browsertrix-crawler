--- conflicted
+++ resolved
@@ -76,14 +76,10 @@
     this.seedId = redisData.seedId;
     this.depth = redisData.depth;
     this.extraHops = redisData.extraHops || 0;
-<<<<<<< HEAD
     if (redisData.ts) {
       this.ts = new Date(redisData.ts);
     }
-    this.pageid = redisData.pageid;
-=======
-    this.pageid = uuidv4();
->>>>>>> 3b6c11d7
+    this.pageid = redisData.pageid || uuidv4();
     this.status = 0;
   }
 }
