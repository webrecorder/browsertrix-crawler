import path from "path";
import fs from "fs";
import os from "os";

import yaml from "js-yaml";
import { KnownDevices as devices } from "puppeteer-core";
import yargs, { Options } from "yargs";
import { hideBin } from "yargs/helpers";

import {
  BEHAVIOR_LOG_FUNC,
  WAIT_UNTIL_OPTS,
  EXTRACT_TEXT_TYPES,
  SERVICE_WORKER_OPTS,
} from "./constants.js";
import { ScopedSeed } from "./seeds.js";
import { interpolateFilename } from "./storage.js";
import { screenshotTypes } from "./screenshots.js";
import {
  DEFAULT_EXCLUDE_LOG_CONTEXTS,
  LOG_CONTEXT_TYPES,
  logger,
} from "./logger.js";

// ============================================================================
class ArgParser {
  get cliOpts(): { [key: string]: Options } {
    const coerce = (array: string[]) => {
      return array.flatMap((v) => v.split(",")).filter((x) => !!x);
    };

    return {
      seeds: {
        alias: "url",
        describe: "The URL to start crawling from",
        type: "array",
        default: [],
      },

      seedFile: {
        alias: ["urlFile"],
        describe:
          "If set, read a list of seed urls, one per line, from the specified",
        type: "string",
      },

      workers: {
        alias: "w",
        describe: "The number of workers to run in parallel",
        default: 1,
        type: "number",
      },

      crawlId: {
        alias: "id",
        describe:
          "A user provided ID for this crawl or crawl configuration (can also be set via CRAWL_ID env var, defaults to hostname)",
        type: "string",
      },

      waitUntil: {
        describe:
          "Puppeteer page.goto() condition to wait for before continuing, can be multiple separated by ','",
        type: "array",
        default: ["load", "networkidle2"],
        choices: WAIT_UNTIL_OPTS,
        coerce,
      },

      depth: {
        describe: "The depth of the crawl for all seeds",
        default: -1,
        type: "number",
      },

      extraHops: {
        describe: "Number of extra 'hops' to follow, beyond the current scope",
        default: 0,
        type: "number",
      },

      pageLimit: {
        alias: "limit",
        describe: "Limit crawl to this number of pages",
        default: 0,
        type: "number",
      },

      maxPageLimit: {
        describe:
          "Maximum pages to crawl, overriding  pageLimit if both are set",
        default: 0,
        type: "number",
      },

      pageLoadTimeout: {
        alias: "timeout",
        describe: "Timeout for each page to load (in seconds)",
        default: 90,
        type: "number",
      },

      scopeType: {
        describe:
          "A predefined scope of the crawl. For more customization, use 'custom' and set scopeIncludeRx regexes",
        type: "string",
        choices: [
          "page",
          "page-spa",
          "prefix",
          "host",
          "domain",
          "any",
          "custom",
        ],
      },

      scopeIncludeRx: {
        alias: "include",
        describe:
          "Regex of page URLs that should be included in the crawl (defaults to the immediate directory of URL)",
      },

      scopeExcludeRx: {
        alias: "exclude",
        describe: "Regex of page URLs that should be excluded from the crawl.",
      },

      allowHashUrls: {
        describe:
          "Allow Hashtag URLs, useful for single-page-application crawling or when different hashtags load dynamic content",
      },

      blockRules: {
        describe:
          "Additional rules for blocking certain URLs from being loaded, by URL regex and optionally via text match in an iframe",
        type: "array",
        default: [],
      },

      blockMessage: {
        describe:
          "If specified, when a URL is blocked, a record with this error message is added instead",
        type: "string",
      },

      blockAds: {
        alias: "blockads",
        describe:
          "If set, block advertisements from being loaded (based on Stephen Black's blocklist)",
        type: "boolean",
        default: false,
      },

      adBlockMessage: {
        describe:
          "If specified, when an ad is blocked, a record with this error message is added instead",
        type: "string",
      },

      collection: {
        alias: "c",
        describe:
          "Collection name to crawl to (replay will be accessible under this name in pywb preview)",
        type: "string",
        default: "crawl-@ts",
      },

      headless: {
        describe: "Run in headless mode, otherwise start xvfb",
        type: "boolean",
        default: false,
      },

      driver: {
        describe: "JS driver for the crawler",
        type: "string",
        default: "./defaultDriver.js",
      },

      generateCDX: {
        alias: ["generatecdx", "generateCdx"],
        describe:
          "If set, generate index (CDXJ) for use with pywb after crawl is done",
        type: "boolean",
        default: false,
      },

      combineWARC: {
        alias: ["combinewarc", "combineWarc"],
        describe: "If set, combine the warcs",
        type: "boolean",
        default: false,
      },

      rolloverSize: {
        describe: "If set, declare the rollover size",
        default: 1000000000,
        type: "number",
      },

      generateWACZ: {
        alias: ["generatewacz", "generateWacz"],
        describe: "If set, generate wacz",
        type: "boolean",
        default: false,
      },

      logging: {
        describe:
          "Logging options for crawler, can include: stats (enabled by default), jserrors, debug",
        type: "array",
        default: ["stats"],
        coerce,
      },

      logLevel: {
        describe: "Comma-separated list of log levels to include in logs",
        type: "array",
        default: [],
        coerce,
      },

      context: {
        alias: "logContext",
        describe: "Comma-separated list of contexts to include in logs",
        type: "array",
        default: [],
        choices: LOG_CONTEXT_TYPES,
        coerce,
      },

      logExcludeContext: {
        describe: "Comma-separated list of contexts to NOT include in logs",
        type: "array",
        default: DEFAULT_EXCLUDE_LOG_CONTEXTS,
        choices: LOG_CONTEXT_TYPES,
        coerce,
      },

      text: {
        describe:
          "Extract initial (default) or final text to pages.jsonl or WARC resource record(s)",
        type: "array",
        choices: EXTRACT_TEXT_TYPES,
        coerce: (array) => {
          // backwards compatibility: default --text true / --text -> --text to-pages
          if (!array.length || (array.length === 1 && array[0] === "true")) {
            return ["to-pages"];
          }
          if (array.length === 1 && array[0] === "false") {
            return [];
          }
          return coerce(array);
        },
      },

      cwd: {
        describe:
          "Crawl working directory for captures (pywb root). If not set, defaults to process.cwd()",
        type: "string",
        default: process.cwd(),
      },

      mobileDevice: {
        describe:
          "Emulate mobile device by name from: https://github.com/puppeteer/puppeteer/blob/main/src/common/DeviceDescriptors.ts",
        type: "string",
      },

      userAgent: {
        describe: "Override user-agent with specified string",
        type: "string",
      },

      userAgentSuffix: {
        describe:
          "Append suffix to existing browser user-agent (ex: +MyCrawler, info@example.com)",
        type: "string",
      },

      useSitemap: {
        alias: "sitemap",
        describe:
          "If enabled, check for sitemaps at /sitemap.xml, or custom URL if URL is specified",
      },

      sitemapFromDate: {
        alias: "sitemapFrom",
        describe:
          "If set, filter URLs from sitemaps to those greater than or equal to (>=) provided ISO Date string (YYYY-MM-DD or YYYY-MM-DDTHH:MM:SS or partial date)",
      },

      sitemapToDate: {
        alias: "sitemapTo",
        describe:
          "If set, filter URLs from sitemaps to those less than or equal to (<=) provided ISO Date string (YYYY-MM-DD or YYYY-MM-DDTHH:MM:SS or partial date)",
      },

      statsFilename: {
        describe:
          "If set, output stats as JSON to this file. (Relative filename resolves to crawl working directory)",
      },

      behaviors: {
        describe: "Which background behaviors to enable on each page",
        type: "array",
        default: ["autoplay", "autofetch", "autoscroll", "siteSpecific"],
        choices: ["autoplay", "autofetch", "autoscroll", "siteSpecific"],
        coerce,
      },

      behaviorTimeout: {
        describe:
          "If >0, timeout (in seconds) for in-page behavior will run on each page. If 0, a behavior can run until finish.",
        default: 90,
        type: "number",
      },

      postLoadDelay: {
        describe:
          "If >0, amount of time to sleep (in seconds) after page has loaded, before taking screenshots / getting text / running behaviors",
        default: 0,
        type: "number",
      },

      pageExtraDelay: {
        alias: "delay",
        describe:
          "If >0, amount of time to sleep (in seconds) after behaviors before moving on to next page",
        default: 0,
        type: "number",
      },

      dedupPolicy: {
        describe: "Deduplication policy",
        default: "skip",
        type: "string",
        choices: ["skip", "revisit", "keep"],
      },

      profile: {
        describe:
          "Path to tar.gz file which will be extracted and used as the browser profile",
        type: "string",
      },

      screenshot: {
        describe:
          "Screenshot options for crawler, can include: view, thumbnail, fullPage",
        type: "array",
        default: [],
        choices: Array.from(Object.keys(screenshotTypes)),
        coerce,
      },

      screencastPort: {
        describe:
          "If set to a non-zero value, starts an HTTP server with screencast accessible on this port",
        type: "number",
        default: 0,
      },

      screencastRedis: {
        describe:
          "If set, will use the state store redis pubsub for screencasting. Requires --redisStoreUrl to be set",
        type: "boolean",
        default: false,
      },

      warcInfo: {
        alias: ["warcinfo"],
        describe:
          "Optional fields added to the warcinfo record in combined WARCs",
        //type: "object"
      },

      redisStoreUrl: {
        describe:
          "If set, url for remote redis server to store state. Otherwise, using in-memory store",
        type: "string",
        default: "redis://localhost:6379/0",
      },

      saveState: {
        describe:
          "If the crawl state should be serialized to the crawls/ directory. Defaults to 'partial', only saved when crawl is interrupted",
        type: "string",
        default: "partial",
        choices: ["never", "partial", "always"],
      },

      saveStateInterval: {
        describe:
          "If save state is set to 'always', also save state during the crawl at this interval (in seconds)",
        type: "number",
        default: 300,
      },

      saveStateHistory: {
        describe:
          "Number of save states to keep during the duration of a crawl",
        type: "number",
        default: 5,
      },

      sizeLimit: {
        describe:
          "If set, save state and exit if size limit exceeds this value",
        type: "number",
        default: 0,
      },

      diskUtilization: {
        describe:
          "If set, save state and exit if disk utilization exceeds this percentage value",
        type: "number",
        default: 90,
      },

      timeLimit: {
        describe: "If set, save state and exit after time limit, in seconds",
        type: "number",
        default: 0,
      },

      healthCheckPort: {
        describe: "port to run healthcheck on",
        type: "number",
        default: 0,
      },

      overwrite: {
        describe:
          "overwrite current crawl data: if set, existing collection directory will be deleted before crawl is started",
        type: "boolean",
        default: false,
      },

      waitOnDone: {
        describe:
          "if set, wait for interrupt signal when finished instead of exiting",
        type: "boolean",
        default: false,
      },

      restartsOnError: {
        describe:
          "if set, assume will be restarted if interrupted, don't run post-crawl processes on interrupt",
        type: "boolean",
        default: false,
      },

      netIdleWait: {
        describe:
          "if set, wait for network idle after page load and after behaviors are done (in seconds). if -1 (default), determine based on scope",
        type: "number",
        default: -1,
      },

      lang: {
        describe:
          "if set, sets the language used by the browser, should be ISO 639 language[-country] code",
        type: "string",
      },

      title: {
        describe:
          "If set, write supplied title into WACZ datapackage.json metadata",
        type: "string",
      },

      description: {
        alias: ["desc"],
        describe:
          "If set, write supplied description into WACZ datapackage.json metadata",
        type: "string",
      },

      originOverride: {
        describe:
          "if set, will redirect requests from each origin in key to origin in the value, eg. --originOverride https://host:port=http://alt-host:alt-port",
        type: "array",
        default: [],
      },

      logErrorsToRedis: {
        describe: "If set, write error messages to redis",
        type: "boolean",
        default: false,
      },

      writePagesToRedis: {
        describe: "If set, write page objects to redis",
        type: "boolean",
        default: false,
      },

      failOnFailedSeed: {
        describe:
          "If set, crawler will fail with exit code 1 if any seed fails. When combined with --failOnInvalidStatus," +
          "will result in crawl failing with exit code 1 if any seed has a 4xx/5xx response",
        type: "boolean",
        default: false,
      },

      failOnFailedLimit: {
        describe:
          "If set, save state and exit if number of failed pages exceeds this value",
        type: "number",
        default: 0,
      },

      failOnInvalidStatus: {
        describe:
          "If set, will treat pages with 4xx or 5xx response as failures. When combined with --failOnFailedLimit" +
          " or --failOnFailedSeed may result in crawl failing due to non-200 responses",
        type: "boolean",
        default: false,
      },

      customBehaviors: {
        describe:
          "injects a custom behavior file or set of behavior files in a directory",
        type: "string",
      },

      debugAccessRedis: {
        describe:
          "if set, runs internal redis without protected mode to allow external access (for debugging)",
        type: "boolean",
      },

      warcPrefix: {
        describe:
          "prefix for WARC files generated, including WARCs added to WACZ",
        type: "string",
      },

      serviceWorker: {
        alias: "sw",
        describe:
          "service worker handling: disabled, enabled, or disabled with custom profile",
        choices: SERVICE_WORKER_OPTS,
        default: "disabled",
      },

<<<<<<< HEAD
      proxyServer: {
        describe:
          "if set, will use specified proxy server. Takes precedence over any env var proxy settings",
        type: "string",
=======
      dryRun: {
        describe:
          "If true, no archive data is written to disk, only pages and logs (and optionally saved state).",
        type: "boolean",
>>>>>>> b83d1c58
      },

      qaSource: {
        describe: "Required for QA mode. Source (WACZ or multi WACZ) for QA",
        type: "string",
      },

      qaDebugImageDiff: {
        describe:
          "if specified, will write crawl.png, replay.png and diff.png for each page where they're different",
        type: "boolean",
      },
    };
  }

  parseArgs(argvParams?: string[], isQA = false) {
    let argv = argvParams || process.argv;

    const envArgs =
      isQA && process.env.QA_ARGS
        ? process.env.QA_ARGS
        : process.env.CRAWL_ARGS;

    if (envArgs) {
      argv = argv.concat(this.splitCrawlArgsQuoteSafe(envArgs));
    }

    let origConfig = {};

    const parsed = yargs(hideBin(argv))
      .usage("crawler [options]")
      .option(this.cliOpts)
      .config(
        "config",
        "Path to YAML config file",
        (configPath: string | number) => {
          if (configPath === "/crawls/stdin") {
            configPath = process.stdin.fd;
          }
          // eslint-disable-next-line @typescript-eslint/no-explicit-any
          origConfig = yaml.load(fs.readFileSync(configPath, "utf8")) as any;
          return origConfig;
        },
      )
      .check((argv) => this.validateArgs(argv, isQA)).argv;

    return { parsed, origConfig };
  }

  splitCrawlArgsQuoteSafe(crawlArgs: string): string[] {
    // Split process.env.CRAWL_ARGS on spaces but retaining spaces within double quotes
    const regex = /"[^"]+"|[^\s]+/g;
    const res = crawlArgs.match(regex);
    return res ? res.map((e) => e.replace(/"(.+)"/, "$1")) : [];
  }

  // eslint-disable-next-line @typescript-eslint/no-explicit-any
  validateArgs(argv: Record<string, any>, isQA: boolean) {
    argv.crawlId = argv.crawlId || process.env.CRAWL_ID || os.hostname;
    argv.collection = interpolateFilename(argv.collection, argv.crawlId);

    // Check that the collection name is valid.
    if (argv.collection.search(/^[\w][\w-]*$/) === -1) {
      logger.fatal(
        `\n${argv.collection} is an invalid collection name. Please supply a collection name only using alphanumeric characters and the following characters [_ - ]\n`,
      );
    }

    // background behaviors to apply
    const behaviorOpts: { [key: string]: string | boolean } = {};
    argv.behaviors.forEach((x: string) => (behaviorOpts[x] = true));
    behaviorOpts.log = BEHAVIOR_LOG_FUNC;
    behaviorOpts.startEarly = true;
    argv.behaviorOpts = JSON.stringify(behaviorOpts);

    argv.text = argv.text || [];

    if (argv.mobileDevice) {
      // eslint-disable-next-line @typescript-eslint/no-explicit-any
      argv.emulateDevice = (devices as Record<string, any>)[
        argv.mobileDevice.replace("-", " ")
      ];
      if (!argv.emulateDevice) {
        logger.fatal("Unknown device: " + argv.mobileDevice);
      }
    } else {
      argv.emulateDevice = { viewport: null };
    }

    if (argv.seedFile) {
      const urlSeedFile = fs.readFileSync(argv.seedFile, "utf8");
      const urlSeedFileList = urlSeedFile.split("\n");

      if (typeof argv.seeds === "string") {
        argv.seeds = [argv.seeds];
      }

      for (const seed of urlSeedFileList) {
        if (seed) {
          argv.seeds.push(seed);
        }
      }
    }

    if (argv.netIdleWait === -1) {
      if (argv.scopeType === "page" || argv.scopeType === "page-spa") {
        argv.netIdleWait = 15;
      } else {
        argv.netIdleWait = 2;
      }
      //logger.debug(`Set netIdleWait to ${argv.netIdleWait} seconds`);
    }

    argv.scopedSeeds = [];

    if (!isQA) {
      const scopeOpts = {
        scopeType: argv.scopeType,
        sitemap: argv.sitemap,
        include: argv.include,
        exclude: argv.exclude,
        depth: argv.depth,
        extraHops: argv.extraHops,
      };

      for (let seed of argv.seeds) {
        if (typeof seed === "string") {
          seed = { url: seed };
        }

        try {
          argv.scopedSeeds.push(new ScopedSeed({ ...scopeOpts, ...seed }));
        } catch (e) {
          if (argv.failOnFailedSeed) {
            logger.fatal(
              "Invalid seed specified, aborting crawl",
              { url: seed.url },
              "general",
              1,
            );
          }
        }
      }

      if (!argv.scopedSeeds.length) {
        logger.fatal("No valid seeds specified, aborting crawl");
      }
    } else if (!argv.qaSource) {
      logger.fatal("--qaSource required for QA mode");
    }

    // Resolve statsFilename
    if (argv.statsFilename) {
      argv.statsFilename = path.resolve(argv.cwd, argv.statsFilename);
    }

    if (argv.diskUtilization < 0 || argv.diskUtilization > 99) {
      argv.diskUtilization = 90;
    }

    return true;
  }
}

export function parseArgs(argv?: string[], isQA = false) {
  return new ArgParser().parseArgs(argv, isQA);
}<|MERGE_RESOLUTION|>--- conflicted
+++ resolved
@@ -545,17 +545,16 @@
         default: "disabled",
       },
 
-<<<<<<< HEAD
       proxyServer: {
         describe:
           "if set, will use specified proxy server. Takes precedence over any env var proxy settings",
         type: "string",
-=======
+      },
+
       dryRun: {
         describe:
           "If true, no archive data is written to disk, only pages and logs (and optionally saved state).",
         type: "boolean",
->>>>>>> b83d1c58
       },
 
       qaSource: {
