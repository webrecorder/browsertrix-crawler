import path from "path";
import fs from "fs";
import os from "os";

import yaml from "js-yaml";
import { KnownDevices as devices } from "puppeteer-core";
import yargs, { Options } from "yargs";
import { hideBin } from "yargs/helpers";

import {
  BEHAVIOR_LOG_FUNC,
  WAIT_UNTIL_OPTS,
  EXTRACT_TEXT_TYPES,
  SERVICE_WORKER_OPTS,
} from "./constants.js";
import { ScopedSeed } from "./seeds.js";
import { interpolateFilename } from "./storage.js";
import { screenshotTypes } from "./screenshots.js";
import {
  DEFAULT_EXCLUDE_LOG_CONTEXTS,
  LOG_CONTEXT_TYPES,
  logger,
} from "./logger.js";

// ============================================================================
class ArgParser {
  get cliOpts(): { [key: string]: Options } {
    const coerce = (array: string[]) => {
      return array.flatMap((v) => v.split(",")).filter((x) => !!x);
    };

    return {
      seeds: {
        alias: "url",
        describe: "The URL to start crawling from",
        type: "array",
        default: [],
      },

      seedFile: {
        alias: ["urlFile"],
        describe:
          "If set, read a list of seed urls, one per line, from the specified",
        type: "string",
      },

      workers: {
        alias: "w",
        describe: "The number of workers to run in parallel",
        default: 1,
        type: "number",
      },

      crawlId: {
        alias: "id",
        describe:
          "A user provided ID for this crawl or crawl configuration (can also be set via CRAWL_ID env var, defaults to hostname)",
        type: "string",
      },

      waitUntil: {
        describe:
          "Puppeteer page.goto() condition to wait for before continuing, can be multiple separated by ','",
        type: "array",
        default: ["load", "networkidle2"],
        choices: WAIT_UNTIL_OPTS,
        coerce,
      },

      depth: {
        describe: "The depth of the crawl for all seeds",
        default: -1,
        type: "number",
      },

      extraHops: {
        describe: "Number of extra 'hops' to follow, beyond the current scope",
        default: 0,
        type: "number",
      },

      pageLimit: {
        alias: "limit",
        describe: "Limit crawl to this number of pages",
        default: 0,
        type: "number",
      },

      maxPageLimit: {
        describe:
          "Maximum pages to crawl, overriding  pageLimit if both are set",
        default: 0,
        type: "number",
      },

      pageLoadTimeout: {
        alias: "timeout",
        describe: "Timeout for each page to load (in seconds)",
        default: 90,
        type: "number",
      },

      scopeType: {
        describe:
          "A predefined scope of the crawl. For more customization, use 'custom' and set scopeIncludeRx regexes",
        type: "string",
        choices: [
          "page",
          "page-spa",
          "prefix",
          "host",
          "domain",
          "any",
          "custom",
        ],
      },

      scopeIncludeRx: {
        alias: "include",
        describe:
          "Regex of page URLs that should be included in the crawl (defaults to the immediate directory of URL)",
      },

      scopeExcludeRx: {
        alias: "exclude",
        describe: "Regex of page URLs that should be excluded from the crawl.",
      },

      allowHashUrls: {
        describe:
          "Allow Hashtag URLs, useful for single-page-application crawling or when different hashtags load dynamic content",
      },

      blockRules: {
        describe:
          "Additional rules for blocking certain URLs from being loaded, by URL regex and optionally via text match in an iframe",
        type: "array",
        default: [],
      },

      blockMessage: {
        describe:
          "If specified, when a URL is blocked, a record with this error message is added instead",
        type: "string",
      },

      blockAds: {
        alias: "blockads",
        describe:
          "If set, block advertisements from being loaded (based on Stephen Black's blocklist)",
        type: "boolean",
        default: false,
      },

      adBlockMessage: {
        describe:
          "If specified, when an ad is blocked, a record with this error message is added instead",
        type: "string",
      },

      collection: {
        alias: "c",
        describe:
          "Collection name to crawl to (replay will be accessible under this name in pywb preview)",
        type: "string",
        default: "crawl-@ts",
      },

      headless: {
        describe: "Run in headless mode, otherwise start xvfb",
        type: "boolean",
        default: false,
      },

      driver: {
        describe: "JS driver for the crawler",
        type: "string",
        default: "./defaultDriver.js",
      },

      generateCDX: {
        alias: ["generatecdx", "generateCdx"],
        describe:
          "If set, generate index (CDXJ) for use with pywb after crawl is done",
        type: "boolean",
        default: false,
      },

      combineWARC: {
        alias: ["combinewarc", "combineWarc"],
        describe: "If set, combine the warcs",
        type: "boolean",
        default: false,
      },

      rolloverSize: {
        describe: "If set, declare the rollover size",
        default: 1000000000,
        type: "number",
      },

      generateWACZ: {
        alias: ["generatewacz", "generateWacz"],
        describe: "If set, generate wacz",
        type: "boolean",
        default: false,
      },

      logging: {
        describe:
          "Logging options for crawler, can include: stats (enabled by default), jserrors, debug",
        type: "array",
        default: ["stats"],
        coerce,
      },

      logLevel: {
        describe: "Comma-separated list of log levels to include in logs",
        type: "array",
        default: [],
        coerce,
      },

      context: {
        alias: "logContext",
        describe: "Comma-separated list of contexts to include in logs",
        type: "array",
        default: [],
        choices: LOG_CONTEXT_TYPES,
        coerce,
      },

      logExcludeContext: {
        describe: "Comma-separated list of contexts to NOT include in logs",
        type: "array",
        default: DEFAULT_EXCLUDE_LOG_CONTEXTS,
        choices: LOG_CONTEXT_TYPES,
        coerce,
      },

      text: {
        describe:
          "Extract initial (default) or final text to pages.jsonl or WARC resource record(s)",
        type: "array",
        choices: EXTRACT_TEXT_TYPES,
        coerce: (array) => {
          // backwards compatibility: default --text true / --text -> --text to-pages
          if (!array.length || (array.length === 1 && array[0] === "true")) {
            return ["to-pages"];
          }
          if (array.length === 1 && array[0] === "false") {
            return [];
          }
          return coerce(array);
        },
      },

      cwd: {
        describe:
          "Crawl working directory for captures (pywb root). If not set, defaults to process.cwd()",
        type: "string",
        default: process.cwd(),
      },

      mobileDevice: {
        describe:
          "Emulate mobile device by name from: https://github.com/puppeteer/puppeteer/blob/main/src/common/DeviceDescriptors.ts",
        type: "string",
      },

      userAgent: {
        describe: "Override user-agent with specified string",
        type: "string",
      },

      userAgentSuffix: {
        describe:
          "Append suffix to existing browser user-agent (ex: +MyCrawler, info@example.com)",
        type: "string",
      },

      useSitemap: {
        alias: "sitemap",
        describe:
          "If enabled, check for sitemaps at /sitemap.xml, or custom URL if URL is specified",
      },

      sitemapFromDate: {
        alias: "sitemapFrom",
        describe:
          "If set, filter URLs from sitemaps to those greater than or equal to (>=) provided ISO Date string (YYYY-MM-DD or YYYY-MM-DDTHH:MM:SS or partial date)",
      },

      sitemapToDate: {
        alias: "sitemapTo",
        describe:
          "If set, filter URLs from sitemaps to those less than or equal to (<=) provided ISO Date string (YYYY-MM-DD or YYYY-MM-DDTHH:MM:SS or partial date)",
      },

      statsFilename: {
        describe:
          "If set, output stats as JSON to this file. (Relative filename resolves to crawl working directory)",
      },

      behaviors: {
        describe: "Which background behaviors to enable on each page",
        type: "array",
        default: ["autoplay", "autofetch", "autoscroll", "siteSpecific"],
        choices: ["autoplay", "autofetch", "autoscroll", "siteSpecific"],
        coerce,
      },

      behaviorTimeout: {
        describe:
          "If >0, timeout (in seconds) for in-page behavior will run on each page. If 0, a behavior can run until finish.",
        default: 90,
        type: "number",
      },

      pageExtraDelay: {
        alias: "delay",
        describe:
          "If >0, amount of time to sleep (in seconds) after behaviors before moving on to next page",
        default: 0,
        type: "number",
      },

      dedupPolicy: {
        describe: "Deduplication policy",
        default: "skip",
        type: "string",
        choices: ["skip", "revisit", "keep"],
      },

      profile: {
        describe:
          "Path to tar.gz file which will be extracted and used as the browser profile",
        type: "string",
      },

      screenshot: {
        describe:
          "Screenshot options for crawler, can include: view, thumbnail, fullPage",
        type: "array",
        default: [],
        choices: Array.from(Object.keys(screenshotTypes)),
        coerce,
      },

      screencastPort: {
        describe:
          "If set to a non-zero value, starts an HTTP server with screencast accessible on this port",
        type: "number",
        default: 0,
      },

      screencastRedis: {
        describe:
          "If set, will use the state store redis pubsub for screencasting. Requires --redisStoreUrl to be set",
        type: "boolean",
        default: false,
      },

      warcInfo: {
        alias: ["warcinfo"],
        describe:
          "Optional fields added to the warcinfo record in combined WARCs",
        //type: "object"
      },

      redisStoreUrl: {
        describe:
          "If set, url for remote redis server to store state. Otherwise, using in-memory store",
        type: "string",
        default: "redis://localhost:6379/0",
      },

      saveState: {
        describe:
          "If the crawl state should be serialized to the crawls/ directory. Defaults to 'partial', only saved when crawl is interrupted",
        type: "string",
        default: "partial",
        choices: ["never", "partial", "always"],
      },

      saveStateInterval: {
        describe:
          "If save state is set to 'always', also save state during the crawl at this interval (in seconds)",
        type: "number",
        default: 300,
      },

      saveStateHistory: {
        describe:
          "Number of save states to keep during the duration of a crawl",
        type: "number",
        default: 5,
      },

      sizeLimit: {
        describe:
          "If set, save state and exit if size limit exceeds this value",
        type: "number",
        default: 0,
      },

      diskUtilization: {
        describe:
          "If set, save state and exit if disk utilization exceeds this percentage value",
        type: "number",
        default: 90,
      },

      timeLimit: {
        describe: "If set, save state and exit after time limit, in seconds",
        type: "number",
        default: 0,
      },

      healthCheckPort: {
        describe: "port to run healthcheck on",
        type: "number",
        default: 0,
      },

      overwrite: {
        describe:
          "overwrite current crawl data: if set, existing collection directory will be deleted before crawl is started",
        type: "boolean",
        default: false,
      },

      waitOnDone: {
        describe:
          "if set, wait for interrupt signal when finished instead of exiting",
        type: "boolean",
        default: false,
      },

      restartsOnError: {
        describe:
          "if set, assume will be restarted if interrupted, don't run post-crawl processes on interrupt",
        type: "boolean",
        default: false,
      },

      netIdleWait: {
        describe:
          "if set, wait for network idle after page load and after behaviors are done (in seconds). if -1 (default), determine based on scope",
        type: "number",
        default: -1,
      },

      lang: {
        describe:
          "if set, sets the language used by the browser, should be ISO 639 language[-country] code",
        type: "string",
      },

      title: {
        describe:
          "If set, write supplied title into WACZ datapackage.json metadata",
        type: "string",
      },

      description: {
        alias: ["desc"],
        describe:
          "If set, write supplied description into WACZ datapackage.json metadata",
        type: "string",
      },

      originOverride: {
        describe:
          "if set, will redirect requests from each origin in key to origin in the value, eg. --originOverride https://host:port=http://alt-host:alt-port",
        type: "array",
        default: [],
      },

      logErrorsToRedis: {
        describe: "If set, write error messages to redis",
        type: "boolean",
        default: false,
      },

      writePagesToRedis: {
        describe: "If set, write page objects to redis",
        type: "boolean",
        default: false,
      },

      failOnFailedSeed: {
        describe:
          "If set, crawler will fail with exit code 1 if any seed fails",
        type: "boolean",
        default: false,
      },

      failOnFailedLimit: {
        describe:
          "If set, save state and exit if number of failed pages exceeds this value",
        type: "number",
        default: 0,
      },

      failOnInvalidStatus: {
        describe:
          "If set, will treat pages with non-200 response as failures. When combined with --failOnFailedLimit or --failOnFailedSeed" +
          "may result in crawl failing due to non-200 responses",
        type: "boolean",
        default: false,
      },

      customBehaviors: {
        describe:
          "injects a custom behavior file or set of behavior files in a directory",
        type: "string",
      },

      debugAccessRedis: {
        describe:
          "if set, runs internal redis without protected mode to allow external access (for debugging)",
        type: "boolean",
      },

      warcPrefix: {
        describe:
          "prefix for WARC files generated, including WARCs added to WACZ",
        type: "string",
      },

<<<<<<< HEAD
      qaSource: {
        describe: "Required for QA mode. Source (WACZ or multi WACZ) for QA",
        type: "string",
      },

      qaDebugImageDiff: {
        describe:
          "if specified, will write crawl.png, replay.png and diff.png for each page where they're different",
        type: "boolean",
=======
      serviceWorker: {
        alias: "sw",
        describe:
          "service worker handling: disabled, enabled, or disabled with custom profile",
        choices: SERVICE_WORKER_OPTS,
        default: "disabled",
>>>>>>> 22a7351d
      },
    };
  }

  parseArgs(argvParams?: string[], isQA = false) {
    let argv = argvParams || process.argv;

    if (process.env.CRAWL_ARGS) {
      argv = argv.concat(this.splitCrawlArgsQuoteSafe(process.env.CRAWL_ARGS));
    }

    let origConfig = {};

    const parsed = yargs(hideBin(argv))
      .usage("crawler [options]")
      .option(this.cliOpts)
      .config(
        "config",
        "Path to YAML config file",
        (configPath: string | number) => {
          if (configPath === "/crawls/stdin") {
            configPath = process.stdin.fd;
          }
          // eslint-disable-next-line @typescript-eslint/no-explicit-any
          origConfig = yaml.load(fs.readFileSync(configPath, "utf8")) as any;
          return origConfig;
        },
      )
      .check((argv) => this.validateArgs(argv, isQA)).argv;

    return { parsed, origConfig };
  }

  splitCrawlArgsQuoteSafe(crawlArgs: string): string[] {
    // Split process.env.CRAWL_ARGS on spaces but retaining spaces within double quotes
    const regex = /"[^"]+"|[^\s]+/g;
    const res = crawlArgs.match(regex);
    return res ? res.map((e) => e.replace(/"(.+)"/, "$1")) : [];
  }

  // eslint-disable-next-line @typescript-eslint/no-explicit-any
  validateArgs(argv: Record<string, any>, isQA: boolean) {
    argv.crawlId = argv.crawlId || process.env.CRAWL_ID || os.hostname;
    argv.collection = interpolateFilename(argv.collection, argv.crawlId);

    // Check that the collection name is valid.
    if (argv.collection.search(/^[\w][\w-]*$/) === -1) {
      logger.fatal(
        `\n${argv.collection} is an invalid collection name. Please supply a collection name only using alphanumeric characters and the following characters [_ - ]\n`,
      );
    }

    // background behaviors to apply
    const behaviorOpts: { [key: string]: string | boolean } = {};
    argv.behaviors.forEach((x: string) => (behaviorOpts[x] = true));
    behaviorOpts.log = BEHAVIOR_LOG_FUNC;
    argv.behaviorOpts = JSON.stringify(behaviorOpts);

    argv.text = argv.text || [];

    if (argv.mobileDevice) {
      // eslint-disable-next-line @typescript-eslint/no-explicit-any
      argv.emulateDevice = (devices as Record<string, any>)[
        argv.mobileDevice.replace("-", " ")
      ];
      if (!argv.emulateDevice) {
        logger.fatal("Unknown device: " + argv.mobileDevice);
      }
    } else {
      argv.emulateDevice = { viewport: null };
    }

    if (argv.seedFile) {
      const urlSeedFile = fs.readFileSync(argv.seedFile, "utf8");
      const urlSeedFileList = urlSeedFile.split("\n");

      if (typeof argv.seeds === "string") {
        argv.seeds = [argv.seeds];
      }

      for (const seed of urlSeedFileList) {
        if (seed) {
          argv.seeds.push(seed);
        }
      }
    }

    if (argv.netIdleWait === -1) {
      if (argv.scopeType === "page" || argv.scopeType === "page-spa") {
        argv.netIdleWait = 15;
      } else {
        argv.netIdleWait = 2;
      }
      //logger.debug(`Set netIdleWait to ${argv.netIdleWait} seconds`);
    }

    argv.scopedSeeds = [];

    if (!isQA) {
      const scopeOpts = {
        scopeType: argv.scopeType,
        sitemap: argv.sitemap,
        include: argv.include,
        exclude: argv.exclude,
        depth: argv.depth,
        extraHops: argv.extraHops,
      };

      for (let seed of argv.seeds) {
        if (typeof seed === "string") {
          seed = { url: seed };
        }

        try {
          argv.scopedSeeds.push(new ScopedSeed({ ...scopeOpts, ...seed }));
        } catch (e) {
          if (argv.failOnFailedSeed) {
            logger.fatal(
              `Invalid Seed "${seed.url}" specified, aborting crawl.`,
            );
          }
        }
      }

      if (!argv.scopedSeeds.length) {
        logger.fatal("No valid seeds specified, aborting crawl.");
      }
    } else if (!argv.qaSource) {
      logger.fatal("--qaSource required for QA mode!");
    }

    // Resolve statsFilename
    if (argv.statsFilename) {
      argv.statsFilename = path.resolve(argv.cwd, argv.statsFilename);
    }

    if (argv.diskUtilization < 0 || argv.diskUtilization > 99) {
      argv.diskUtilization = 90;
    }

    return true;
  }
}

export function parseArgs(argv?: string[], isQA = false) {
  return new ArgParser().parseArgs(argv, isQA);
}<|MERGE_RESOLUTION|>--- conflicted
+++ resolved
@@ -528,26 +528,25 @@
           "prefix for WARC files generated, including WARCs added to WACZ",
         type: "string",
       },
-
-<<<<<<< HEAD
-      qaSource: {
-        describe: "Required for QA mode. Source (WACZ or multi WACZ) for QA",
-        type: "string",
-      },
-
-      qaDebugImageDiff: {
-        describe:
-          "if specified, will write crawl.png, replay.png and diff.png for each page where they're different",
-        type: "boolean",
-=======
+      
       serviceWorker: {
         alias: "sw",
         describe:
           "service worker handling: disabled, enabled, or disabled with custom profile",
         choices: SERVICE_WORKER_OPTS,
         default: "disabled",
->>>>>>> 22a7351d
-      },
+      },
+
+      qaSource: {
+        describe: "Required for QA mode. Source (WACZ or multi WACZ) for QA",
+        type: "string",
+      },
+
+      qaDebugImageDiff: {
+        describe:
+          "if specified, will write crawl.png, replay.png and diff.png for each page where they're different",
+        type: "boolean",
+      }
     };
   }
 
