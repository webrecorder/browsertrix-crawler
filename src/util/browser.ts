import * as child_process from "child_process";
import fs from "fs";
import { pipeline } from "node:stream/promises";
import { Readable } from "node:stream";

import os from "os";
import path from "path";

import { LogContext, logger } from "./logger.js";
import { initStorage } from "./storage.js";

import type { ServiceWorkerOpt } from "./constants.js";

import puppeteer, {
  Frame,
  HTTPRequest,
  Page,
  PuppeteerLaunchOptions,
  Viewport,
} from "puppeteer-core";
import { CDPSession, Target, Browser as PptrBrowser } from "puppeteer-core";

type LaunchOpts = {
  profileUrl: string;
  // TODO: Fix this the next time the file is edited.
  // eslint-disable-next-line @typescript-eslint/no-explicit-any
  chromeOptions: Record<string, any>;
  signals: boolean;
  headless: boolean;
  // TODO: Fix this the next time the file is edited.
  // eslint-disable-next-line @typescript-eslint/no-explicit-any
  emulateDevice?: Record<string, any>;
  // TODO: Fix this the next time the file is edited.
  // eslint-disable-next-line @typescript-eslint/no-explicit-any
  ondisconnect?: ((err: any) => NonNullable<unknown>) | null;

<<<<<<< HEAD
  recording: boolean;
=======
  swOpt?: ServiceWorkerOpt;
>>>>>>> 22a7351d
};

// ==================================================================
export class Browser {
  profileDir: string;
  customProfile = false;
  // TODO: Fix this the next time the file is edited.
  // eslint-disable-next-line @typescript-eslint/no-explicit-any
  emulateDevice: Record<string, any> | null = null;

  browser?: PptrBrowser | null = null;
  firstCDP: CDPSession | null = null;

  // TODO: Fix this the next time the file is edited.
  // eslint-disable-next-line @typescript-eslint/no-explicit-any
  recorders: any[] = [];

  swOpt?: ServiceWorkerOpt = "disabled";

  constructor() {
    this.profileDir = fs.mkdtempSync(path.join(os.tmpdir(), "profile-"));
  }

  async launch({
    profileUrl,
    chromeOptions,
    signals = false,
    headless = false,
    emulateDevice = {},
    swOpt = "disabled",
    ondisconnect = null,
    recording = true,
  }: LaunchOpts) {
    if (this.isLaunched()) {
      return;
    }

    if (profileUrl) {
      this.customProfile = await this.loadProfile(profileUrl);
    }

    this.swOpt = swOpt;

    this.emulateDevice = emulateDevice;

    const args = this.chromeArgs(chromeOptions);

    let defaultViewport = null;

    if (process.env.GEOMETRY) {
      const geom = process.env.GEOMETRY.split("x");

      defaultViewport = { width: Number(geom[0]), height: Number(geom[1]) };
    }

    const launchOpts: PuppeteerLaunchOptions = {
      args,
      headless: headless ? "new" : false,
      executablePath: this.getBrowserExe(),
      ignoreDefaultArgs: ["--enable-automation", "--hide-scrollbars"],
      ignoreHTTPSErrors: true,
      handleSIGHUP: signals,
      handleSIGINT: signals,
      handleSIGTERM: signals,
      protocolTimeout: 0,

      defaultViewport,
      waitForInitialPage: false,
      userDataDir: this.profileDir,
    };

    await this._init(launchOpts, ondisconnect, recording);
  }

  async setupPage({ page }: { page: Page; cdp: CDPSession }) {
    await this.addInitScript(
      page,
      'Object.defineProperty(navigator, "webdriver", {value: false});',
    );

    switch (this.swOpt) {
      case "disabled":
        logger.info("Service Workers: always disabled", {}, "browser");
        await page.setBypassServiceWorker(true);
        break;

      case "disabled-if-profile":
        if (this.customProfile) {
          logger.info(
            "Service Workers: disabled since using profile",
            {},
            "browser",
          );
          await page.setBypassServiceWorker(true);
        }
        break;

      case "enabled":
        logger.info("Service Workers: always enabled", {}, "browser");
        break;
    }
  }

  async loadProfile(profileFilename: string): Promise<boolean> {
    const targetFilename = "/tmp/profile.tar.gz";

    if (
      profileFilename &&
      (profileFilename.startsWith("http:") ||
        profileFilename.startsWith("https:"))
    ) {
      logger.info(
        `Downloading ${profileFilename} to ${targetFilename}`,
        {},
        "browser",
      );

      const resp = await fetch(profileFilename);
      await pipeline(
        // TODO: Fix this the next time the file is edited.
        // eslint-disable-next-line @typescript-eslint/no-explicit-any
        Readable.fromWeb(resp.body as any),
        fs.createWriteStream(targetFilename),
      );

      profileFilename = targetFilename;
    } else if (profileFilename && profileFilename.startsWith("@")) {
      const storage = initStorage();

      if (!storage) {
        logger.fatal(
          "Profile specified relative to s3 storage, but no S3 storage defined",
        );
        return false;
      }

      await storage.downloadFile(profileFilename.slice(1), targetFilename);

      profileFilename = targetFilename;
    }

    if (profileFilename) {
      try {
        child_process.execSync("tar xvfz " + profileFilename, {
          cwd: this.profileDir,
        });
        return true;
      } catch (e) {
        logger.error(`Profile filename ${profileFilename} not a valid tar.gz`);
      }
    }

    return false;
  }

  saveProfile(profileFilename: string) {
    child_process.execFileSync("tar", ["cvfz", profileFilename, "./"], {
      cwd: this.profileDir,
    });
  }

  chromeArgs({ proxy = true, userAgent = null, extraArgs = [] } = {}) {
    // Chrome Flags, including proxy server
    const args = [
      // eslint-disable-next-line no-use-before-define
      ...defaultArgs,
      ...(process.env.CHROME_FLAGS ?? "").split(" ").filter(Boolean),
      //"--no-xshm", // needed for Chrome >80 (check if puppeteer adds automatically)
      "--no-sandbox",
      "--disable-background-media-suspend",
      "--remote-debugging-port=9221",
      "--remote-allow-origins=*",
      "--autoplay-policy=no-user-gesture-required",
      "--disable-site-isolation-trials",
      `--user-agent=${userAgent || this.getDefaultUA()}`,
      ...extraArgs,
    ];

    if (proxy) {
      args.push("--ignore-certificate-errors");
      args.push(
        `--proxy-server=http://${process.env.PROXY_HOST}:${process.env.PROXY_PORT}`,
      );
    }

    return args;
  }

  getDefaultUA() {
    let version: string | undefined = process.env.BROWSER_VERSION;

    try {
      const browser = this.getBrowserExe();
      if (browser) {
        version = child_process.execFileSync(browser, ["--version"], {
          encoding: "utf8",
        });
        const match = version && version.match(/[\d.]+/);
        if (match) {
          version = match[0];
        }
      }
    } catch (e) {
      console.error(e);
    }

    return `Mozilla/5.0 (X11; Linux x86_64) AppleWebKit/537.36 (KHTML, like Gecko) Chrome/${version} Safari/537.36`;
  }

  getBrowserExe() {
    const files = [
      process.env.BROWSER_BIN,
      "/usr/bin/google-chrome",
      "/usr/bin/chromium-browser",
    ];
    for (const file of files) {
      if (file && fs.existsSync(file)) {
        return file;
      }
    }
  }

  async evaluateWithCLI_(
    cdp: CDPSession,
    frame: Frame,
    cdpContextId: number,
    funcString: string,
    logData: Record<string, string>,
    contextName: LogContext,
  ) {
    const frameUrl = frame.url();
    // TODO: Fix this the next time the file is edited.
    // eslint-disable-next-line @typescript-eslint/no-explicit-any
    let details: Record<string, any> = { frameUrl, ...logData };

    if (!frameUrl || frame.isDetached()) {
      logger.info(
        "Run Script Skipped, frame no longer attached or has no URL",
        details,
        contextName,
      );
      return false;
    }

    logger.info("Run Script Started", details, contextName);

    // from puppeteer _evaluateInternal() but with includeCommandLineAPI: true
    //const contextId = context._contextId;
    const expression = funcString + "\n//# sourceURL=__evaluation_script__";

    const { exceptionDetails, result } = await cdp.send("Runtime.evaluate", {
      expression,
      contextId: cdpContextId,
      returnByValue: true,
      awaitPromise: true,
      userGesture: true,
      includeCommandLineAPI: true,
    });

    if (exceptionDetails) {
      if (exceptionDetails.stackTrace) {
        details = {
          ...exceptionDetails.stackTrace,
          text: exceptionDetails.text,
          ...details,
        };
      }
      logger.error("Run Script Failed", details, contextName);
    } else {
      logger.info("Run Script Finished", details, contextName);
    }

    return result.value;
  }

  isLaunched() {
    if (this.browser) {
      logger.warn("Context already inited", {}, "browser");
      return true;
    }

    return false;
  }

  async close() {
    if (this.browser) {
      this.browser.removeAllListeners("disconnected");
      await this.browser.close();
      this.browser = null;
    }
  }

  addInitScript(page: Page, script: string) {
    return page.evaluateOnNewDocument(script);
  }

  async checkScript(cdp: CDPSession, filename: string, script: string) {
    const { exceptionDetails } = await cdp.send("Runtime.evaluate", {
      expression: script,
    });
    if (exceptionDetails) {
      logger.fatal(
        "Custom behavior load error, aborting",
        { filename, ...exceptionDetails },
        "behavior",
      );
    }
  }

  async _init(
    launchOpts: PuppeteerLaunchOptions,
    // eslint-disable-next-line @typescript-eslint/ban-types
    ondisconnect: Function | null = null,
    recording: boolean,
  ) {
    this.browser = await puppeteer.launch(launchOpts);

    const target = this.browser.target();

    this.firstCDP = await target.createCDPSession();

    if (recording) {
      await this.serviceWorkerFetch();
    }

    if (ondisconnect) {
      this.browser.on("disconnected", (err) => ondisconnect(err));
    }
    this.browser.on("disconnected", () => {
      this.browser = null;
    });
  }

  async newWindowPageWithCDP(): Promise<{ cdp: CDPSession; page: Page }> {
    // unique url to detect new pages
    const startPage =
      "about:blank?_browsertrix" + Math.random().toString(36).slice(2);

    const p = new Promise<Target>((resolve) => {
      const listener = (target: Target) => {
        if (target.url() === startPage) {
          resolve(target);
          if (this.browser) {
            this.browser.removeListener("targetcreated", listener);
          }
        }
      };

      if (this.browser) {
        this.browser.on("targetcreated", listener);
      }
    });

    if (!this.firstCDP) {
      throw new Error("CDP missing");
    }

    try {
      await this.firstCDP.send("Target.createTarget", {
        url: startPage,
        newWindow: true,
      });
    } catch (e) {
      if (!this.browser) {
        throw e;
      }
      const target = this.browser.target();

      this.firstCDP = await target.createCDPSession();

      await this.firstCDP.send("Target.createTarget", {
        url: startPage,
        newWindow: true,
      });
    }

    const target = await p;

    const page = await target.page();
    if (!page) {
      throw new Error("page missing");
    }

    const device = this.emulateDevice;

    if (device && page) {
      if (device.viewport && device.userAgent) {
        // TODO: Fix this the next time the file is edited.
        // eslint-disable-next-line @typescript-eslint/no-explicit-any
        await page.emulate(device as any);
      } else if (device.userAgent) {
        await page.setUserAgent(device.userAgent);
      }
    }

    const cdp = await target.createCDPSession();

    return { page, cdp };
  }

  async serviceWorkerFetch() {
    if (!this.firstCDP) {
      return;
    }

    this.firstCDP.on("Fetch.requestPaused", async (params) => {
      const { frameId, requestId, networkId, request } = params;

      if (!this.firstCDP) {
        throw new Error("CDP missing");
      }

      if (networkId) {
        try {
          await this.firstCDP.send("Fetch.continueResponse", { requestId });
        } catch (e) {
          logger.warn(
            "continueResponse failed",
            { url: request.url },
            "recorder",
          );
        }
        return;
      }

      let foundRecorder = null;

      for (const recorder of this.recorders) {
        if (recorder.swUrls.has(request.url)) {
          recorder.swFrameIds.add(frameId);
        }

        if (recorder.swFrameIds && recorder.swFrameIds.has(frameId)) {
          foundRecorder = recorder;
          break;
        }
      }

      if (!foundRecorder) {
        logger.debug(
          "Skipping URL from unknown frame",
          { url: request.url, frameId },
          "recorder",
        );

        try {
          await this.firstCDP.send("Fetch.continueResponse", { requestId });
        } catch (e) {
          logger.warn(
            "continueResponse failed",
            { url: request.url },
            "recorder",
          );
        }

        return;
      }

      await foundRecorder.handleRequestPaused(params, this.firstCDP, true);
    });

    await this.firstCDP.send("Fetch.enable", {
      patterns: [{ urlPattern: "*", requestStage: "Response" }],
    });
  }

  // TODO: Fix this the next time the file is edited.

  async evaluateWithCLI(
    _: unknown,
    frame: Frame,
    cdp: CDPSession,
    funcString: string,
    // eslint-disable-next-line @typescript-eslint/no-explicit-any
    logData: Record<string, any>,
    contextName: LogContext,
  ) {
    // TODO: Fix this the next time the file is edited.
    // eslint-disable-next-line @typescript-eslint/no-explicit-any
    const context = await (frame as any).executionContext();
    cdp = context._client;
    const cdpContextId = context._contextId;
    return await this.evaluateWithCLI_(
      cdp,
      frame,
      cdpContextId,
      funcString,
      logData,
      contextName,
    );
  }

  interceptRequest(page: Page, callback: (event: HTTPRequest) => void) {
    page.on("request", callback);
  }

  async waitForNetworkIdle(page: Page, params: { timeout?: number }) {
    return await page.waitForNetworkIdle(params);
  }

  async setViewport(page: Page, params: Viewport) {
    await page.setViewport(params);
  }

  async getCookies(page: Page) {
    return await page.cookies();
  }

  // TODO: Fix this the next time the file is edited.
  // eslint-disable-next-line @typescript-eslint/no-explicit-any
  async setCookies(page: Page, cookies: any) {
    return await page.setCookie(...cookies);
  }
}

// ==================================================================
// Default Chromium args from playwright
export const defaultArgs = [
  "--disable-field-trial-config", // https://source.chromium.org/chromium/chromium/src/+/main:testing/variations/README.md
  "--disable-background-networking",
  "--enable-features=NetworkService,NetworkServiceInProcess",
  "--disable-background-timer-throttling",
  "--disable-backgrounding-occluded-windows",
  "--disable-back-forward-cache", // Avoids surprises like main request not being intercepted during page.goBack().
  "--disable-breakpad",
  "--disable-client-side-phishing-detection",
  "--disable-component-extensions-with-background-pages",
  "--disable-component-update", // Avoids unneeded network activity after startup.
  "--no-default-browser-check",
  "--disable-default-apps",
  "--disable-dev-shm-usage",
  "--disable-extensions",
  // AvoidUnnecessaryBeforeUnloadCheckSync - https://github.com/microsoft/playwright/issues/14047
  // Translate - https://github.com/microsoft/playwright/issues/16126
  // Optimization* - https://bugs.chromium.org/p/chromium/issues/detail?id=1311753
  "--disable-features=ImprovedCookieControls,LazyFrameLoading,GlobalMediaControls,DestroyProfileOnBrowserClose,MediaRouter,DialMediaRouteProvider,AcceptCHFrame,AutoExpandDetailsElement,CertificateTransparencyComponentUpdater,AvoidUnnecessaryBeforeUnloadCheckSync,Translate,OptimizationGuideModelDownloading,OptimizationHintsFetching,OptimizationTargetPrediction,OptimizationHints",
  "--allow-pre-commit-input",
  "--disable-hang-monitor",
  "--disable-ipc-flooding-protection",
  "--disable-popup-blocking",
  "--disable-prompt-on-repost",
  "--disable-renderer-backgrounding",
  "--disable-sync",
  "--force-color-profile=srgb",
  "--metrics-recording-only",
  "--no-first-run",
  "--enable-automation",
  "--password-store=basic",
  "--use-mock-keychain",
  // See https://chromium-review.googlesource.com/c/chromium/src/+/2436773
  "--no-service-autorun",
  "--export-tagged-pdf",
  "--apps-keep-chrome-alive-in-tests",
  "--apps-gallery-url=https://invalid.webstore.example.com/",
  "--apps-gallery-update-url=https://invalid.webstore.example.com/",
  //"--component-updater=url-source=http://invalid.dev/",
  "--brave-stats-updater-server=url-source=http://invalid.dev/",
];<|MERGE_RESOLUTION|>--- conflicted
+++ resolved
@@ -34,11 +34,9 @@
   // eslint-disable-next-line @typescript-eslint/no-explicit-any
   ondisconnect?: ((err: any) => NonNullable<unknown>) | null;
 
-<<<<<<< HEAD
+  swOpt?: ServiceWorkerOpt;
+  
   recording: boolean;
-=======
-  swOpt?: ServiceWorkerOpt;
->>>>>>> 22a7351d
 };
 
 // ==================================================================
