--- conflicted
+++ resolved
@@ -14,47 +14,6 @@
 const TEARDOWN_TIMEOUT = 10;
 const FINISHED_TIMEOUT = 60;
 
-// ===========================================================================
-<<<<<<< HEAD
-export async function runWorkers(
-  crawler: Crawler,
-  numWorkers: number,
-  maxPageTime: number,
-  alwaysReuse = false,
-) {
-  logger.info(`Creating ${numWorkers} workers`, {}, "worker");
-
-  const workers = [];
-  let offset = 0;
-
-  // automatically set worker start by ordinal in k8s
-  // if hostname is "crawl-id-name-N"
-  // while CRAWL_ID is "crawl-id-name", then set starting
-  // worker index offset to N * numWorkers
-
-  if (process.env.CRAWL_ID) {
-    const rx = new RegExp(rxEscape(process.env.CRAWL_ID) + "\\-([\\d]+)$");
-    const m = os.hostname().match(rx);
-    if (m) {
-      offset = Number(m[1]) * numWorkers;
-      logger.info("Starting workerid index at " + offset, "worker");
-    }
-  }
-
-  for (let i = 0; i < numWorkers; i++) {
-    workers.push(new PageWorker(i + offset, crawler, maxPageTime, alwaysReuse));
-  }
-
-  await Promise.allSettled(workers.map((worker) => worker.run()));
-
-  await crawler.browser.close();
-
-  await Promise.allSettled(workers.map((worker) => worker.finalize()));
-}
-
-// ===========================================================================
-=======
->>>>>>> 93c3894d
 export type WorkerOpts = {
   page: Page;
   cdp: CDPSession;
@@ -440,10 +399,11 @@
   crawler: Crawler,
   numWorkers: number,
   maxPageTime: number,
-  collDir: string,
+  alwaysReuse = false,
 ) {
   logger.info(`Creating ${numWorkers} workers`, {}, "worker");
 
+  const workers = [];
   let offset = 0;
 
   // automatically set worker start by ordinal in k8s
@@ -461,7 +421,7 @@
   }
 
   for (let i = 0; i < numWorkers; i++) {
-    workers.push(new PageWorker(i + offset, crawler, maxPageTime, collDir));
+    workers.push(new PageWorker(i + offset, crawler, maxPageTime, alwaysReuse));
   }
 
   await Promise.allSettled(workers.map((worker) => worker.run()));
