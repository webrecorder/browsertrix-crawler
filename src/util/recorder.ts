import path from "path";

import { v4 as uuidv4 } from "uuid";

import PQueue from "p-queue";

import { logger, formatErr } from "./logger.js";
import { sleep, timedRun, timestampNow } from "./timing.js";
import { RequestResponseInfo } from "./reqresp.js";

// @ts-expect-error TODO fill in why error is expected
import { baseRules as baseDSRules } from "@webrecorder/wabac/src/rewrite/index.js";
import {
  rewriteDASH,
  rewriteHLS,
  // @ts-expect-error TODO fill in why error is expected
} from "@webrecorder/wabac/src/rewrite/rewriteVideo.js";

import { WARCRecord } from "warcio";
import { TempFileBuffer, WARCSerializer } from "warcio/node";
import { WARCWriter } from "./warcwriter.js";
import { RedisCrawlState, WorkerId } from "./state.js";
import { CDPSession, Protocol } from "puppeteer-core";
import { Crawler } from "../crawler.js";

const MAX_BROWSER_DEFAULT_FETCH_SIZE = 5_000_000;
const MAX_TEXT_REWRITE_SIZE = 25_000_000;

const MAX_NETWORK_LOAD_SIZE = 200_000_000;

const TAKE_STREAM_BUFF_SIZE = 1024 * 64;

const ASYNC_FETCH_DUPE_KEY = "s:fetchdupe";

const WRITE_DUPE_KEY = "s:writedupe";

const MIME_EVENT_STREAM = "text/event-stream";

const encoder = new TextEncoder();

// =================================================================
// eslint-disable-next-line @typescript-eslint/no-explicit-any
function logNetwork(msg: string, data: any) {
  logger.debug(msg, data, "recorderNetwork");
}

// =================================================================
export type PageInfoValue = {
  status: number;
  mime?: string;
  type?: string;
  error?: string;
  fromBrowserCache?: boolean;
};

// =================================================================
export type PageInfoRecord = {
  pageid: string;
  urls: Record<string, PageInfoValue>;
  url: string;
  ts?: Date;
  counts: {
    jsErrors: number;
  };
};

// =================================================================
export type AsyncFetchOptions = {
  tempdir: string;
  reqresp: RequestResponseInfo;
  expectedSize?: number;
  // eslint-disable-next-line no-use-before-define
  recorder: Recorder;
  networkId: string;
  filter?: (resp: Response) => boolean;
  ignoreDupe?: boolean;
  maxFetchSize?: number;
};

// =================================================================
export type ResponseStreamAsyncFetchOptions = AsyncFetchOptions & {
  cdp: CDPSession;
  requestId: string;
};

// =================================================================
export class Recorder {
  workerid: WorkerId;

  crawler: Crawler;

  crawlState: RedisCrawlState;

  fetcherQ: PQueue;

  pendingRequests!: Map<string, RequestResponseInfo>;
  skipIds!: Set<string>;
  pageInfo!: PageInfoRecord;

  swTargetId?: string | null;
  swFrameIds = new Set<string>();
  swUrls = new Set<string>();

  // TODO: Fix this the next time the file is edited.
  // eslint-disable-next-line @typescript-eslint/no-explicit-any
  logDetails: Record<string, any> = {};
  skipping = false;

  allowFull206 = false;

  tempdir: string;

  gzip = true;

  writer: WARCWriter;

  pageUrl!: string;
  pageid!: string;

  frameIdToExecId: Map<string, number> | null;

  constructor({
    workerid,
    writer,
    crawler,
    tempdir,
  }: {
    workerid: WorkerId;
    writer: WARCWriter;
    crawler: Crawler;
    tempdir: string;
  }) {
    this.workerid = workerid;
    this.crawler = crawler;
    this.crawlState = crawler.crawlState;

    this.writer = writer;

    this.tempdir = tempdir;

    this.fetcherQ = new PQueue({ concurrency: 1 });

    this.frameIdToExecId = null;
  }

  async onCreatePage({
    cdp,
    frameIdToExecId,
  }: {
    cdp: CDPSession;
    frameIdToExecId: Map<string, number>;
  }) {
    this.frameIdToExecId = frameIdToExecId;

    // Fetch
    cdp.on("Fetch.requestPaused", async (params) => {
      this.handleRequestPaused(params, cdp);
    });

    await cdp.send("Fetch.enable", {
      patterns: [{ urlPattern: "*", requestStage: "Response" }],
    });

    // Response
    cdp.on("Network.responseReceived", (params) =>
      this.handleResponseReceived(params),
    );

    cdp.on("Network.responseReceivedExtraInfo", (params) =>
      this.handleResponseReceivedExtraInfo(params),
    );

    // Cache
    cdp.on("Network.requestServedFromCache", (params) =>
      this.handleRequestServedFromCache(params),
    );

    // Request
    cdp.on("Network.requestWillBeSent", (params) =>
      this.handleRequestWillBeSent(params),
    );

    cdp.on("Network.requestWillBeSentExtraInfo", (params) =>
      this.handleRequestExtraInfo(params),
    );

    // Loading
    cdp.on("Network.loadingFinished", (params) =>
      this.handleLoadingFinished(params),
    );

    cdp.on("Network.loadingFailed", (params) =>
      this.handleLoadingFailed(params),
    );

    await cdp.send("Network.enable");

    // Target
    cdp.on("Target.attachedToTarget", async (params) => {
      const { url, type, targetId } = params.targetInfo;
      if (type === "service_worker") {
        this.swTargetId = targetId;
        this.swUrls.add(url);
      }
    });

    cdp.on("Target.detachedFromTarget", async (params) => {
      const { targetId } = params;
      if (this.swTargetId && targetId === this.swTargetId) {
        this.swUrls.clear();
        this.swFrameIds.clear();
        this.swTargetId = null;
      }
    });

    await cdp.send("Target.setAutoAttach", {
      autoAttach: true,
      waitForDebuggerOnStart: false,
      flatten: true,
    });

    // Console
    cdp.on("Console.messageAdded", (params) => {
      const { message } = params;
      const { source, level } = message;
      if (source === "console-api" && level === "error") {
        this.pageInfo.counts.jsErrors++;
      }
    });

    await cdp.send("Console.enable");
  }

  hasFrame(frameId: string) {
    return this.swFrameIds.has(frameId) || this.frameIdToExecId?.has(frameId);
  }

  handleResponseReceived(params: Protocol.Network.ResponseReceivedEvent) {
    const { requestId, response, type } = params;

    const { mimeType, url } = response;

    logNetwork("Network.responseReceived", {
      requestId,
      url,
      ...this.logDetails,
    });

    if (mimeType === MIME_EVENT_STREAM) {
      return;
    }

    const reqresp = this.pendingReqResp(requestId);
    if (!reqresp) {
      return;
    }

    reqresp.fillResponse(response, type);
  }

  handleResponseReceivedExtraInfo(
    params: Protocol.Network.ResponseReceivedExtraInfoEvent,
  ) {
    const { requestId } = params;

    logNetwork("Network.responseReceivedExtraInfo", {
      requestId,
      ...this.logDetails,
    });

    const reqresp = this.pendingReqResp(requestId, true);
    if (reqresp) {
      reqresp.fillResponseReceivedExtraInfo(params);
    }
  }

  handleRequestServedFromCache(
    params: Protocol.Network.RequestServedFromCacheEvent,
  ) {
    const { requestId } = params;

    const reqresp = this.pendingReqResp(requestId, true);

    const url = reqresp?.url;

    logNetwork("Network.requestServedFromCache", {
      requestId,
      url,
      ...this.logDetails,
    });

    if (reqresp) {
      reqresp.fromCache = true;
    }
  }

  handleRequestWillBeSent(params: Protocol.Network.RequestWillBeSentEvent) {
    // only handling redirect here, committing last response in redirect chain
    // request data stored from requestPaused
    const { redirectResponse, requestId, request, type } = params;

    const { headers, method, url } = request;

    logNetwork("Network.requestWillBeSent", {
      requestId,
      redirectResponse,
      ...this.logDetails,
    });

    if (redirectResponse) {
      this.handleRedirectResponse(params);
    } else {
      if (!this.shouldSkip(headers, url, method, type)) {
        const reqresp = this.pendingReqResp(requestId);
        if (reqresp) {
          reqresp.fillRequest(request, type || "");
        }
      }
    }
  }

  handleRequestExtraInfo(
    params: Protocol.Network.RequestWillBeSentExtraInfoEvent,
  ) {
    const { requestId, headers } = params;

    logNetwork("Network.requestWillBeSentExtraInfo", {
      requestId,
      ...this.logDetails,
    });

    if (!this.shouldSkip(headers)) {
      const reqresp = this.pendingReqResp(requestId, true);
      if (reqresp) {
        reqresp.fillRequestExtraInfo(params);
      }
    }
  }

  handleRedirectResponse(params: Protocol.Network.RequestWillBeSentEvent) {
    const { requestId, redirectResponse, type } = params;

    // remove and serialize, but allow reusing requestId
    // as redirect chain may reuse same requestId for subsequent request
    const reqresp = this.removeReqResp(requestId, true);
    if (!reqresp || !redirectResponse) {
      return;
    }

    reqresp.fillResponse(redirectResponse, type);

    if (reqresp.isSelfRedirect()) {
      logger.warn(
        "Skipping self redirect",
        { url: reqresp.url, status: reqresp.status, ...this.logDetails },
        "recorder",
      );
      return;
    }

    this.serializeToWARC(reqresp);
  }

  handleLoadingFailed(params: Protocol.Network.LoadingFailedEvent) {
    const { errorText, type, requestId } = params;

    const reqresp = this.pendingReqResp(requestId, true);

    const url = reqresp?.url;

    logNetwork("Network.loadingFailed", {
      requestId,
      url,
      ...this.logDetails,
    });

    if (!reqresp) {
      return;
    }

    if (type) {
      reqresp.resourceType = type.toLowerCase();
    }

    switch (errorText) {
      case "net::ERR_BLOCKED_BY_CLIENT":
        logNetwork("Request blocked", { url, errorText, ...this.logDetails });
        break;

      case "net::ERR_ABORTED":
        // check if this is a false positive -- a valid download that's already been fetched
        // the abort is just for page, but download will succeed
        if (type === "Document" && reqresp.isValidBinary()) {
<<<<<<< HEAD
          this.serializeToWARC(reqresp);
          //} else if (url) {
        } else if (url && reqresp.requestHeaders.has("x-browsertrix-fetch")) {
          reqresp.requestHeaders.delete("x-browsertrix-fetch");
=======
          this.removeReqResp(requestId);
          return this.serializeToWARC(reqresp);
        } else if (
          url &&
          reqresp.requestHeaders &&
          reqresp.requestHeaders["x-browsertrix-fetch"]
        ) {
          delete reqresp.requestHeaders["x-browsertrix-fetch"];
>>>>>>> 089d901b
          logger.warn(
            "Attempt direct fetch of failed request",
            { url, ...this.logDetails },
            "recorder",
          );
          const fetcher = new AsyncFetcher({
            tempdir: this.tempdir,
            reqresp,
            recorder: this,
            networkId: requestId,
          });
          this.fetcherQ.add(() => fetcher.load());
          return;
        }
        break;

      default:
        logger.warn(
          "Request failed",
          { url, errorText, ...this.logDetails },
          "recorder",
        );
    }
    reqresp.status = 0;
    reqresp.errorText = errorText;
    this.addPageRecord(reqresp);

    this.removeReqResp(requestId);
  }

  handleLoadingFinished(params: Protocol.Network.LoadingFinishedEvent) {
    const { requestId } = params;

    const reqresp = this.pendingReqResp(requestId, true);

    const url = reqresp?.url;

    logNetwork("Network.loadingFinished", {
      requestId,
      url,
      ...this.logDetails,
    });

    if (!reqresp || reqresp.asyncLoading) {
      return;
    }

    this.removeReqResp(requestId);

    if (!this.isValidUrl(url)) {
      return;
    }

    this.serializeToWARC(reqresp);
  }

  async handleRequestPaused(
    params: Protocol.Fetch.RequestPausedEvent,
    cdp: CDPSession,
    isSWorker = false,
  ) {
    const {
      requestId,
      request,
      responseStatusCode,
      responseErrorReason,
      resourceType,
      networkId,
    } = params;
    const { method, headers, url } = request;

    logNetwork("Fetch.requestPaused", {
      requestId,
      networkId,
      url,
      ...this.logDetails,
    });

    let continued = false;

    try {
      if (
        responseStatusCode &&
        !responseErrorReason &&
        !this.shouldSkip(headers, url, method, resourceType) &&
        !(isSWorker && networkId)
      ) {
        continued = await this.handleFetchResponse(params, cdp, isSWorker);
      }
    } catch (e) {
      logger.error(
        "Error handling response, probably skipping URL",
        { url, ...formatErr(e), ...this.logDetails },
        "recorder",
      );
    }

    if (!continued) {
      try {
        await cdp.send("Fetch.continueResponse", { requestId });
      } catch (e) {
        logger.debug(
          "continueResponse failed",
          { requestId, networkId, url, ...formatErr(e), ...this.logDetails },
          "recorder",
        );
      }
    }
  }

  async handleFetchResponse(
    params: Protocol.Fetch.RequestPausedEvent,
    cdp: CDPSession,
    isSWorker: boolean,
  ) {
    const { request } = params;
    const { url } = request;
    const {
      requestId,
      responseErrorReason,
      responseStatusCode,
      responseHeaders,
    } = params;

    const networkId = params.networkId || requestId;

    if (responseErrorReason) {
      logger.warn(
        "Skipping failed response",
        { url, reason: responseErrorReason, ...this.logDetails },
        "recorder",
      );
      return false;
    }

    const contentLen = this._getContentLen(responseHeaders);

    if (responseStatusCode === 206) {
      const range = this._getContentRange(responseHeaders);
      if (
        this.allowFull206 &&
        range === `bytes 0-${contentLen - 1}/${contentLen}`
      ) {
        logger.debug(
          "Keep 206 Response, Full Range",
          { range, contentLen, url, networkId, ...this.logDetails },
          "recorder",
        );
      } else {
        logger.debug(
          "Skip 206 Response",
          { range, contentLen, url, ...this.logDetails },
          "recorder",
        );
        this.removeReqResp(networkId);
        return false;
      }
    }

    const reqresp = this.pendingReqResp(networkId);
    if (!reqresp) {
      return false;
    }

    if (url === this.pageUrl && !this.pageInfo.ts) {
      logger.debug("Setting page timestamp", { ts: reqresp.ts, url });
      this.pageInfo.ts = reqresp.ts;
    }

    reqresp.fillFetchRequestPaused(params);

    if (this.noResponseForStatus(responseStatusCode)) {
      reqresp.payload = new Uint8Array();

      if (isSWorker) {
        this.removeReqResp(networkId);
        await this.serializeToWARC(reqresp);
      }

      return false;
    }

    let streamingConsume = false;

    // if contentLength is large or unknown, do streaming, unless its an essential resource
    // in which case, need to do a full fetch either way
    if (
      (contentLen < 0 || contentLen > MAX_BROWSER_DEFAULT_FETCH_SIZE) &&
      !this.isEssentialResource(reqresp.resourceType)
    ) {
      const opts: ResponseStreamAsyncFetchOptions = {
        tempdir: this.tempdir,
        reqresp,
        expectedSize: contentLen,
        recorder: this,
        networkId,
        cdp,
        requestId,
      };

      // fetching using response stream, await here and then either call fulFill, or if not started, return false
      if (contentLen < 0) {
        const fetcher = new ResponseStreamAsyncFetcher(opts);
        const res = await fetcher.load();
        switch (res) {
          case "dupe":
            this.removeReqResp(networkId);
            return false;

          case "fetched":
            streamingConsume = true;
            break;
        }
      }

      // if not consumed via takeStream, attempt async loading
      if (!streamingConsume) {
        let fetcher: AsyncFetcher;

        if (reqresp.method !== "GET" || contentLen > MAX_NETWORK_LOAD_SIZE) {
          fetcher = new AsyncFetcher(opts);
        } else {
          fetcher = new NetworkLoadStreamAsyncFetcher(opts);
        }
        this.fetcherQ.add(() => fetcher.load());
        return false;
      }
    } else {
      try {
        logNetwork("Fetching response", {
          sizeExpected: this._getContentLen(responseHeaders),
          url,
          networkId,
          ...this.logDetails,
        });
        const { body, base64Encoded } = await cdp.send(
          "Fetch.getResponseBody",
          { requestId },
        );
        reqresp.payload = Buffer.from(body, base64Encoded ? "base64" : "utf-8");
        logNetwork("Fetch done", {
          size: reqresp.payload.length,
          url,
          networkId,
          ...this.logDetails,
        });
      } catch (e) {
        logger.warn(
          "Failed to load response body",
          { url, networkId, ...formatErr(e), ...this.logDetails },
          "recorder",
        );
        return false;
      }
    }

    const rewritten = await this.rewriteResponse(reqresp, responseHeaders);

    // if in service worker, serialize here
    // as won't be getting a loadingFinished message
    if (isSWorker && reqresp.payload) {
      this.removeReqResp(networkId);
      await this.serializeToWARC(reqresp);
    }

    // not rewritten, and not streaming, return false to continue
    if (!rewritten && !streamingConsume) {
      if (!reqresp.payload) {
        logger.error(
          "Unable to get payload skipping recording",
          { url, ...this.logDetails },
          "recorder",
        );
        this.removeReqResp(networkId);
      }
      return false;
    }

    // if has payload, encode it, otherwise return empty string
    const body =
      reqresp.payload && reqresp.payload.length
        ? Buffer.from(reqresp.payload).toString("base64")
        : "";

    try {
      await cdp.send("Fetch.fulfillRequest", {
        requestId,
        responseCode: responseStatusCode || 0,
        responseHeaders,
        body,
      });
    } catch (e) {
      const { resourceType } = reqresp;
      const msg =
        resourceType === "document"
          ? "document not loaded in browser, possibly other URLs missing"
          : "URL not loaded in browser";

      logger.debug(msg, { url, resourceType }, "recorder");
    }

    return true;
  }

  startPage({ pageid, url }: { pageid: string; url: string }) {
    this.pageid = pageid;
    this.pageUrl = url;
    this.logDetails = { page: url, workerid: this.workerid };
    if (this.pendingRequests && this.pendingRequests.size) {
      logger.debug(
        "Interrupting timed out requests, moving to next page",
        this.logDetails,
        "recorder",
      );
    }
    this.pendingRequests = new Map();
    this.skipIds = new Set();
    this.skipping = false;
    this.pageInfo = { pageid, urls: {}, url, counts: { jsErrors: 0 } };
  }

  addPageRecord(reqresp: RequestResponseInfo) {
    if (this.isValidUrl(reqresp.url)) {
      const { status, resourceType: type } = reqresp;
      const mime = reqresp.getMimeType();
      const info: PageInfoValue = { status, mime, type };
      if (reqresp.errorText) {
        info.error = reqresp.errorText;
      }
      //TODO: revisit if we want to record this later
      // if (reqresp.fromCache) {
      //   info.fromBrowserCache = true;
      // }
      this.pageInfo.urls[reqresp.getCanonURL()] = info;
    }
  }

  writePageInfoRecord() {
    const text = JSON.stringify(this.pageInfo, null, 2);

    const url = this.pageUrl;

    this.writer.writeNewResourceRecord(
      {
        buffer: new TextEncoder().encode(text),
        resourceType: "pageinfo",
        contentType: "application/json",
        url,
      },
      { type: "pageinfo", url },
      "recorder",
    );

    return this.pageInfo.ts;
  }

  async awaitPageResources() {
    for (const [requestId, reqresp] of this.pendingRequests.entries()) {
      if (reqresp.payload) {
        this.removeReqResp(requestId);
        await this.serializeToWARC(reqresp);
        // no url, likely invalid
      } else if (!reqresp.url) {
        this.removeReqResp(requestId);
      }
    }

    let numPending = this.pendingRequests.size;

    while (numPending && !this.crawler.interrupted) {
      const pending = [];
      for (const [requestId, reqresp] of this.pendingRequests.entries()) {
        const url = reqresp.url || "";
        const entry: {
          requestId: string;
          url: string;
          expectedSize?: number;
          readSize?: number;
        } = { requestId, url };
        if (reqresp.expectedSize) {
          entry.expectedSize = reqresp.expectedSize;
        }
        if (reqresp.readSize) {
          entry.readSize = reqresp.readSize;
        }
        pending.push(entry);
      }

      logger.debug(
        "Finishing pending requests for page",
        { numPending, pending, ...this.logDetails },
        "recorder",
      );
      await sleep(5.0);
      numPending = this.pendingRequests.size;
    }
  }

  async onClosePage() {
    // Any page-specific handling before page is closed.
    this.frameIdToExecId = null;
  }

  async onDone(timeout: number) {
    await this.crawlState.setStatus("pending-wait");

    const finishFetch = async () => {
      logger.debug("Finishing Fetcher Queue", this.logDetails, "recorder");
      await this.fetcherQ.onIdle();
    };

    if (timeout > 0) {
      await timedRun(
        finishFetch(),
        timeout,
        "Finishing Fetch Timed Out",
        this.logDetails,
        "recorder",
      );
    }

    logger.debug("Finishing WARC writing", this.logDetails, "recorder");

    await this.writer.flush();
  }

  shouldSkip(
    headers: Protocol.Network.Headers,
    url?: string,
    method?: string,
    resourceType?: string,
  ) {
    if (headers && !method) {
      method = headers[":method"];
    }

    // only check if url is provided, since it is optional
    if (url && !this.isValidUrl(url)) {
      return true;
    }

    if (method === "OPTIONS" || method === "HEAD") {
      return true;
    }

    if (["EventSource", "WebSocket", "Ping"].includes(resourceType || "")) {
      return true;
    }

    // beacon
    if (resourceType === "Other" && method === "POST") {
      return true;
    }

    // skip eventsource, resourceType may not be set correctly
    if (
      headers &&
      (headers["accept"] === MIME_EVENT_STREAM ||
        headers["Accept"] === MIME_EVENT_STREAM)
    ) {
      return true;
    }

    return false;
  }

  async rewriteResponse(
    reqresp: RequestResponseInfo,
    responseHeaders?: Protocol.Fetch.HeaderEntry[],
  ) {
    const { url, extraOpts, payload } = reqresp;

    // don't rewrite if payload is missing or too big
    if (!payload || !payload.length || payload.length > MAX_TEXT_REWRITE_SIZE) {
      return false;
    }

    let newString = null;
    let string = null;

    const contentType = this._getContentType(responseHeaders);

    switch (contentType) {
      case "application/x-mpegURL":
      case "application/vnd.apple.mpegurl":
        string = payload.toString();
        newString = rewriteHLS(string, { save: extraOpts });
        break;

      case "application/dash+xml":
        string = payload.toString();
        newString = rewriteDASH(string, { save: extraOpts });
        break;

      case "text/html":
      case "application/json":
      case "text/javascript":
      case "application/javascript":
      case "application/x-javascript": {
        const rw = baseDSRules.getRewriter(url);

        if (rw !== baseDSRules.defaultRewriter) {
          string = payload.toString();
          newString = rw.rewrite(string, { live: true, save: extraOpts });
        }
        break;
      }
    }

    if (!newString) {
      return false;
    }

    if (newString !== string) {
      extraOpts.rewritten = 1;
      logger.debug(
        "Content Rewritten",
        { url, ...this.logDetails },
        "recorder",
      );
      reqresp.payload = encoder.encode(newString);
      return true;
    } else {
      return false;
    }
  }

  isEssentialResource(resourceType: string | undefined) {
    return ["document", "stylesheet", "script"].includes(resourceType || "");
  }

  _getContentType(
    headers?: Protocol.Fetch.HeaderEntry[] | { name: string; value: string }[],
  ) {
    if (!headers) {
      return null;
    }
    for (const header of headers) {
      if (header.name.toLowerCase() === "content-type") {
        return header.value.split(";")[0];
      }
    }

    return null;
  }

  _getContentLen(headers?: Protocol.Fetch.HeaderEntry[]) {
    if (!headers) {
      return -1;
    }
    for (const header of headers) {
      if (header.name.toLowerCase() === "content-length") {
        return Number(header.value);
      }
    }

    return -1;
  }

  _getContentRange(headers?: Protocol.Fetch.HeaderEntry[]) {
    if (!headers) {
      return null;
    }
    for (const header of headers) {
      if (header.name.toLowerCase() === "content-range") {
        return header.value;
      }
    }

    return null;
  }

  noResponseForStatus(status: number | undefined | null) {
    return !status || status === 204 || (status >= 300 && status < 400);
  }

  isValidUrl(url?: string) {
    return url && (url.startsWith("https:") || url.startsWith("http:"));
  }

  pendingReqResp(requestId: string, reuseOnly = false) {
    if (!this.pendingRequests.has(requestId)) {
      if (reuseOnly || !requestId) {
        return null;
      }
      if (this.skipIds.has(requestId)) {
        logNetwork("Skipping ignored id", { requestId });
        return null;
      }
      if (this.skipping) {
        //logger.debug("Skipping request, page already finished", this.logDetails, "recorder");
        return null;
      }
      const reqresp = new RequestResponseInfo(requestId);
      this.pendingRequests.set(requestId, reqresp);
      return reqresp;
    } else {
      const reqresp = this.pendingRequests.get(requestId);
      if (reqresp && requestId !== reqresp.requestId) {
        logger.warn(
          "Invalid request id",
          { requestId, actualRequestId: reqresp.requestId },
          "recorder",
        );
      }
      return reqresp;
    }
  }

  removeReqResp(requestId: string, allowReuse = false) {
    const reqresp = this.pendingRequests.get(requestId);
    if (reqresp) {
      const { url, requestId } = reqresp;
      logNetwork("Removing reqresp", { requestId, url });
    }
    this.pendingRequests.delete(requestId);
    if (!allowReuse) {
      this.skipIds.add(requestId);
    }
    return reqresp;
  }

  async serializeToWARC(reqresp: RequestResponseInfo) {
    // always include in pageinfo record if going to serialize to WARC
    // even if serialization does not happen
    this.addPageRecord(reqresp);

    const { url, method, status, payload, requestId } = reqresp;

    // Specifically log skipping cached resources
    if (reqresp.isCached()) {
      logger.debug(
        "Skipping cached resource, should be already recorded",
        { url, status },
        "recorder",
      );
      return;
    } else if (reqresp.shouldSkipSave()) {
      logNetwork("Skipping writing request/response", {
        requestId,
        url,
        method,
        status,
        payloadLength: (payload && payload.length) || 0,
      });
      return;
    }

    if (
      url &&
      method === "GET" &&
      !(await this.crawlState.addIfNoDupe(WRITE_DUPE_KEY, url))
    ) {
      logNetwork("Skipping dupe", { url });
      return;
    }

    const responseRecord = createResponse(reqresp, this.pageid);
    const requestRecord = createRequest(reqresp, responseRecord, this.pageid);

    this.writer.writeRecordPair(responseRecord, requestRecord);
  }

  async directFetchCapture(
    url: string,
  ): Promise<{ fetched: boolean; mime: string }> {
    const reqresp = new RequestResponseInfo("0");
    reqresp.url = url;
    reqresp.method = "GET";

    logger.debug(
      "Directly fetching page URL without browser",
      { url, ...this.logDetails },
      "recorder",
    );

    const filter = (resp: Response) =>
      resp.status === 200 && !resp.headers.get("set-cookie");

    // ignore dupes: if previous URL was not a page, still load as page. if previous was page,
    // should not get here, as dupe pages tracked via seen list
    const fetcher = new AsyncFetcher({
      tempdir: this.tempdir,
      reqresp,
      recorder: this,
      networkId: "0",
      filter,
      ignoreDupe: true,
    });
    const res = await fetcher.load();

    const mime = (reqresp.responseHeaders.get("content-type") || "").split(
      ";",
    )[0];

    return { fetched: res === "fetched", mime };
  }
}

// =================================================================
class AsyncFetcher {
  reqresp: RequestResponseInfo;

  networkId: string;
  filter?: (resp: Response) => boolean;
  ignoreDupe = false;

  maxFetchSize: number;

  recorder: Recorder;

  tempdir: string;
  filename: string;

  constructor({
    tempdir,
    reqresp,
    expectedSize = -1,
    recorder,
    networkId,
    filter = undefined,
    ignoreDupe = false,
    maxFetchSize = MAX_BROWSER_DEFAULT_FETCH_SIZE,
  }: AsyncFetchOptions) {
    this.reqresp = reqresp;
    this.reqresp.expectedSize = expectedSize;
    this.reqresp.asyncLoading = true;

    this.networkId = networkId;
    this.filter = filter;
    this.ignoreDupe = ignoreDupe;

    this.recorder = recorder;

    this.tempdir = tempdir;
    this.filename = path.join(
      this.tempdir,
      `${timestampNow()}-${uuidv4()}.data`,
    );

    this.maxFetchSize = maxFetchSize;
  }

  async load() {
    const { reqresp, recorder, networkId, filename } = this;
    const { url } = reqresp;

    const { pageid, crawlState, gzip, logDetails } = recorder;

    let fetched = "notfetched";

    try {
      if (
        reqresp.method === "GET" &&
        url &&
        !(await crawlState.addIfNoDupe(ASYNC_FETCH_DUPE_KEY, url))
      ) {
        if (!this.ignoreDupe) {
          this.reqresp.asyncLoading = false;
          return "dupe";
        }
      }

      const body = await this._doFetch();
      fetched = "fetched";

      const responseRecord = createResponse(reqresp, pageid, body);
      const requestRecord = createRequest(reqresp, responseRecord, pageid);

      const serializer = new WARCSerializer(responseRecord, {
        gzip,
        maxMemSize: this.maxFetchSize,
      });

      try {
        let readSize = await serializer.digestRecord();
        if (serializer.httpHeadersBuff) {
          readSize -= serializer.httpHeadersBuff.length;
        }
        reqresp.readSize = readSize;
        // set truncated field and recompute header buff
        if (reqresp.truncated) {
          responseRecord.warcHeaders.headers.set(
            "WARC-Truncated",
            reqresp.truncated,
          );
          // todo: keep this internal in warcio after adding new header
          serializer.warcHeadersBuff = encoder.encode(
            responseRecord.warcHeaders.toString(),
          );
        }
      } catch (e) {
        logger.error(
          "Error reading + digesting payload",
          { url, filename, ...formatErr(e), ...logDetails },
          "recorder",
        );
      }

      if (
        reqresp.readSize === reqresp.expectedSize ||
        reqresp.expectedSize < 0
      ) {
        logger.debug(
          "Async fetch: streaming done",
          {
            size: reqresp.readSize,
            expected: reqresp.expectedSize,
            networkId,
            url,
            ...logDetails,
          },
          "recorder",
        );
      } else {
        logger.warn(
          "Async fetch: possible response size mismatch",
          {
            size: reqresp.readSize,
            expected: reqresp.expectedSize,
            url,
            ...logDetails,
          },
          "recorder",
        );
        //await crawlState.removeDupe(ASYNC_FETCH_DUPE_KEY, url);
        //return fetched;
      }

      const externalBuffer: TempFileBuffer =
        serializer.externalBuffer as TempFileBuffer;

      if (externalBuffer) {
        const { currSize, buffers, fh } = externalBuffer;

        // if fully buffered in memory, then populate the payload to return to browser
        if (buffers && buffers.length && !fh) {
          reqresp.payload = Buffer.concat(buffers, currSize);
          externalBuffer.buffers = [reqresp.payload];
        } else if (fh) {
          logger.warn(
            "Large streamed written to WARC, but not returned to browser, requires reading into memory",
            { url, actualSize: reqresp.readSize, maxSize: this.maxFetchSize },
            "recorder",
          );
        }
      }

      if (Object.keys(reqresp.extraOpts).length) {
        responseRecord.warcHeaders.headers.set(
          "WARC-JSON-Metadata",
          JSON.stringify(reqresp.extraOpts),
        );
      }

      recorder.writer.writeRecordPair(
        responseRecord,
        requestRecord,
        serializer,
      );

      // eslint-disable-next-line @typescript-eslint/no-explicit-any
    } catch (e: any) {
      await crawlState.removeDupe(ASYNC_FETCH_DUPE_KEY, url!);
      if (e.message === "response-filtered-out") {
        throw e;
      }
      logger.error(
        "Streaming Fetch Error",
        { url, networkId, filename, ...formatErr(e), ...logDetails },
        "recorder",
      );
      // indicate response is ultimately not valid
      reqresp.status = 0;
      reqresp.errorText = e.message;
    } finally {
      // exclude direct fetch request with fake id
      if (networkId !== "0") {
        recorder.addPageRecord(reqresp);
        recorder.removeReqResp(networkId);
      }
    }

    return fetched;
  }

  async _doFetch() {
    const { reqresp } = this;
    const { method, url } = reqresp;
    logger.debug("Async started: fetch", { url }, "recorder");

    const headers = reqresp.getRequestHeaders();

    let signal = null;
    let abort = null;

    if (this.filter) {
      abort = new AbortController();
      signal = abort.signal;
    }

    const resp = await fetch(url!, {
      method,
      headers,
      body: reqresp.postData || undefined,
      signal,
    });

    if (this.filter && !this.filter(resp) && abort) {
      abort.abort();
      throw new Error("response-filtered-out");
    }

    if (
      reqresp.expectedSize < 0 &&
      resp.headers.get("content-length") &&
      !resp.headers.get("content-encoding")
    ) {
      reqresp.expectedSize = Number(resp.headers.get("content-length") || -1);
    }

    if (reqresp.expectedSize === 0) {
      reqresp.payload = new Uint8Array();
      return;
    } else if (!resp.body) {
      throw new Error("fetch body missing, fetch aborted");
    }

    reqresp.fillFetchResponse(resp);

    return this.takeReader(resp.body.getReader());
  }

  async *takeReader(reader: ReadableStreamDefaultReader<Uint8Array>) {
    let size = 0;
    try {
      while (true) {
        const { value, done } = await reader.read();
        if (done) {
          break;
        }

        size += value.length;
        yield value;
      }
    } catch (e) {
      logger.warn(
        "takeReader interrupted",
        {
          size,
          url: this.reqresp.url,
          ...formatErr(e),
          ...this.recorder.logDetails,
        },
        "recorder",
      );
      this.reqresp.truncated = "disconnect";
    }
  }

  async *takeStreamIter(cdp: CDPSession, stream: Protocol.IO.StreamHandle) {
    let size = 0;
    try {
      while (true) {
        const { data, base64Encoded, eof } = await cdp.send("IO.read", {
          handle: stream,
          size: TAKE_STREAM_BUFF_SIZE,
        });
        const buff = Buffer.from(data, base64Encoded ? "base64" : "utf-8");

        size += buff.length;
        yield buff;

        if (eof) {
          break;
        }
      }
    } catch (e) {
      logger.warn(
        "takeStream interrupted",
        {
          size,
          url: this.reqresp.url,
          ...formatErr(e),
          ...this.recorder.logDetails,
        },
        "recorder",
      );
      this.reqresp.truncated = "disconnect";
    }
  }
}

// =================================================================
class ResponseStreamAsyncFetcher extends AsyncFetcher {
  cdp: CDPSession;
  requestId: string;

  constructor(opts: ResponseStreamAsyncFetchOptions) {
    super(opts);
    this.cdp = opts.cdp;
    this.requestId = opts.requestId;
  }

  async _doFetch() {
    const { requestId, reqresp, cdp } = this;
    const { url } = reqresp;
    logger.debug("Async started: takeStream", { url }, "recorder");

    const { stream } = await cdp.send("Fetch.takeResponseBodyAsStream", {
      requestId,
    });

    return this.takeStreamIter(cdp, stream);
  }
}

// =================================================================
class NetworkLoadStreamAsyncFetcher extends AsyncFetcher {
  cdp: CDPSession;

  constructor(opts: ResponseStreamAsyncFetchOptions) {
    super(opts);
    this.cdp = opts.cdp;
  }

  async _doFetch() {
    const { reqresp, cdp } = this;
    const { url } = reqresp;
    logger.debug("Async started: loadNetworkResource", { url }, "recorder");

    const options = { disableCache: false, includeCredentials: true };

    let result = null;

    try {
      result = await cdp.send("Network.loadNetworkResource", {
        frameId: reqresp.frameId,
        url,
        options,
      });
    } catch (e) {
      logger.debug(
        "Network.loadNetworkResource failed, attempting node fetch",
        { url, ...formatErr(e), ...this.recorder.logDetails },
        "recorder",
      );
      return await super._doFetch();
    }

    const { stream, headers, httpStatusCode, success, netError, netErrorName } =
      result.resource;

    if (!success || !stream) {
      //await this.recorder.crawlState.removeDupe(ASYNC_FETCH_DUPE_KEY, url);
      logger.debug(
        "Network.loadNetworkResource failed, attempting node fetch",
        {
          url,
          netErrorName,
          netError,
          httpStatusCode,
          ...this.recorder.logDetails,
        },
        "recorder",
      );
      return await super._doFetch();
    }

    if (
      reqresp.expectedSize < 0 &&
      headers &&
      headers["content-length"] &&
      !headers["content-encoding"]
    ) {
      reqresp.expectedSize = Number(headers["content-length"] || -1);
    }

    if (reqresp.expectedSize === 0) {
      reqresp.payload = new Uint8Array();
      return;
    }

    reqresp.setResponseHeaders(headers || {}, httpStatusCode || 0);

    return this.takeStreamIter(cdp, stream);
  }
}

// =================================================================
// response
function createResponse(
  reqresp: RequestResponseInfo,
  pageid: string,
  contentIter?: AsyncIterable<Uint8Array> | Iterable<Uint8Array>,
) {
  const url = reqresp.url;
  const warcVersion = "WARC/1.1";
  const statusline = `HTTP/1.1 ${reqresp.status} ${reqresp.statusText}`;
  const date = new Date(reqresp.ts).toISOString();

  const httpHeaders = reqresp.getResponseHeaders(
    reqresp.payload ? reqresp.payload.length : 0,
  );

  const warcHeaders: Record<string, string> = {
    "WARC-Page-ID": pageid,
  };

  if (reqresp.resourceType) {
    warcHeaders["WARC-Resource-Type"] = reqresp.resourceType;
  }

  if (!contentIter) {
    contentIter = [reqresp.payload] as Iterable<Uint8Array>;
  }

  if (Object.keys(reqresp.extraOpts).length) {
    warcHeaders["WARC-JSON-Metadata"] = JSON.stringify(reqresp.extraOpts);
  }

  return WARCRecord.create(
    {
      url,
      date,
      warcVersion,
      type: "response",
      warcHeaders,
      httpHeaders,
      statusline,
    },
    contentIter,
  );
}

// =================================================================
// request
function createRequest(
  reqresp: RequestResponseInfo,
  responseRecord: WARCRecord,
  pageid: string,
) {
  const url = reqresp.url;
  const warcVersion = "WARC/1.1";
  const method = reqresp.method;

  const urlParsed = new URL(url);

  const statusline = `${method} ${url.slice(urlParsed.origin.length)} HTTP/1.1`;

  const requestBody = reqresp.postData
    ? [encoder.encode(reqresp.postData)]
    : [];

  const httpHeaders = reqresp.getRequestHeaders();

  const warcHeaders: Record<string, string> = {
    "WARC-Concurrent-To": responseRecord.warcHeader("WARC-Record-ID")!,
    "WARC-Page-ID": pageid,
  };

  if (reqresp.resourceType) {
    warcHeaders["WARC-Resource-Type"] = reqresp.resourceType;
  }

  const date = responseRecord.warcDate || undefined;

  return WARCRecord.create(
    {
      url,
      date,
      warcVersion,
      type: "request",
      warcHeaders,
      httpHeaders,
      statusline,
    },
    requestBody,
  );
}<|MERGE_RESOLUTION|>--- conflicted
+++ resolved
@@ -391,21 +391,10 @@
         // check if this is a false positive -- a valid download that's already been fetched
         // the abort is just for page, but download will succeed
         if (type === "Document" && reqresp.isValidBinary()) {
-<<<<<<< HEAD
-          this.serializeToWARC(reqresp);
-          //} else if (url) {
+          this.removeReqResp(requestId);
+          return this.serializeToWARC(reqresp);
         } else if (url && reqresp.requestHeaders.has("x-browsertrix-fetch")) {
           reqresp.requestHeaders.delete("x-browsertrix-fetch");
-=======
-          this.removeReqResp(requestId);
-          return this.serializeToWARC(reqresp);
-        } else if (
-          url &&
-          reqresp.requestHeaders &&
-          reqresp.requestHeaders["x-browsertrix-fetch"]
-        ) {
-          delete reqresp.requestHeaders["x-browsertrix-fetch"];
->>>>>>> 089d901b
           logger.warn(
             "Attempt direct fetch of failed request",
             { url, ...this.logDetails },
