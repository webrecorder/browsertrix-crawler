--- conflicted
+++ resolved
@@ -469,12 +469,6 @@
     const logDetails = {page: url, workerid};
     data.logDetails = logDetails;
     data.workerid = workerid;
-
-<<<<<<< HEAD
-    if (!this.isInScope(data, logDetails)) {
-      logger.info("Page no longer in scope", data);
-      return true;
-    }
 
     data.isHTMLPage = await timedRun(
       this.isHTML(url, logDetails),
@@ -508,8 +502,6 @@
       }
     }
 
-=======
->>>>>>> dd7b926d
     // run custom driver here
     await this.driver({page, data, crawler: this});
 
