import child_process from "child_process";
import path from "path";
import fs from "fs";
import os from "os";
import fsp from "fs/promises";

import fetch from "node-fetch";
import { RedisCrawlState } from "./util/state.js";
import AbortController from "abort-controller";
import Sitemapper from "sitemapper";
import { v4 as uuidv4 } from "uuid";
import yaml from "js-yaml";

import * as warcio from "warcio";

import { HealthChecker } from "./util/healthcheck.js";
import { TextExtract } from "./util/textextract.js";
import { initStorage, getFileSize, getDirSize, interpolateFilename } from "./util/storage.js";
import { ScreenCaster, WSTransport, RedisPubSubTransport } from "./util/screencaster.js";
import { Screenshots } from "./util/screenshots.js";
import { parseArgs } from "./util/argParser.js";
import { initRedis } from "./util/redis.js";
import { Logger, errJSON, setExternalLogStream, setDebugLogging } from "./util/logger.js";
import { WorkerPool } from "./util/worker.js";
import { sleep, timedRun } from "./util/timing.js";

import { Browser } from "./util/browser.js";

import { BEHAVIOR_LOG_FUNC, HTML_TYPES, DEFAULT_SELECTORS } from "./util/constants.js";

import { AdBlockRules, BlockRules } from "./util/blockrules.js";

// to ignore HTTPS error for HEAD check
import { Agent as HTTPAgent } from "http";
import { Agent as HTTPSAgent } from "https";

const HTTPS_AGENT = HTTPSAgent({
  rejectUnauthorized: false,
});

const HTTP_AGENT = HTTPAgent();

const behaviors = fs.readFileSync(new URL("./node_modules/browsertrix-behaviors/dist/behaviors.js", import.meta.url), {encoding: "utf8"});

const FETCH_TIMEOUT_SECS = 30;
const PAGE_OP_TIMEOUT_SECS = 5;


// ============================================================================
export class Crawler {
  constructor() {
    const res = parseArgs();
    this.params = res.parsed;
    this.origConfig = res.origConfig;

    // root collections dir
    this.collDir = path.join(this.params.cwd, "collections", this.params.collection);
    this.logDir = path.join(this.collDir, "logs");
    this.logFilename = path.join(this.logDir, `crawl-${new Date().toISOString().replace(/[^\d]/g, "")}.log`);

    const debugLogging = this.params.logging.includes("debug");
    setDebugLogging(debugLogging);

    this.logger = new Logger();
    this.logger.debug("Writing log to: " + this.logFilename, {}, "init");

    this.headers = {};
    this.crawlState = null;

    // pages file
    this.pagesFH = null;

    this.crawlId = process.env.CRAWL_ID || os.hostname();

    this.startTime = Date.now();

    // was the limit hit?
    this.limitHit = false;

    this.saveStateFiles = [];
    this.lastSaveTime = 0;
    this.saveStateInterval = this.params.saveStateInterval * 1000;    

    this.emulateDevice = this.params.emulateDevice || {};

    this.captureBasePrefix = `http://${process.env.PROXY_HOST}:${process.env.PROXY_PORT}/${this.params.collection}/record`;
    this.capturePrefix = process.env.NO_PROXY ? "" : this.captureBasePrefix + "/id_/";

    this.gotoOpts = {
      waitUntil: this.params.waitUntil,
      timeout: this.params.timeout
    };

    // pages directory
    this.pagesDir = path.join(this.collDir, "pages");

    // pages file
    this.pagesFile = path.join(this.pagesDir, "pages.jsonl");

    this.blockRules = null;
    this.adBlockRules = null;

    this.healthChecker = null;

    this.interrupted = false;
    this.finalExit = false;
    this.clearOnExit = false;

    this.done = false;

    this.behaviorLastLine = null;

    this.browserCls = new Browser();
  }

  configureUA() {
    // override userAgent
    if (this.params.userAgent) {
      this.emulateDevice.userAgent = this.params.userAgent;
      return;
    }

    // if device set, it overrides the default Chrome UA
    if (!this.emulateDevice.userAgent) {
      this.emulateDevice.userAgent = this.browserCls.getDefaultUA();
    }

    // suffix to append to default userAgent
    if (this.params.userAgentSuffix) {
      this.emulateDevice.userAgent += " " + this.params.userAgentSuffix;
    }

    return this.emulateDevice.userAgent;
  }

  async initCrawlState() {
    const redisUrl = this.params.redisStoreUrl || "redis://localhost:6379/0";

    if (!redisUrl.startsWith("redis://")) {
      this.logger.fatal("stateStoreUrl must start with redis:// -- Only redis-based store currently supported");
    }

    let redis;

    while (true) {
      try {
        redis = await initRedis(redisUrl);
        break;
      } catch (e) {
        //this.logger.fatal("Unable to connect to state store Redis: " + redisUrl);
        this.logger.warn(`Waiting for redis at ${redisUrl}`, {}, "state");
        await sleep(3);
      }
    }

    this.logger.debug(`Storing state via Redis ${redisUrl} @ key prefix "${this.crawlId}"`, {}, "state");

    this.crawlState = new RedisCrawlState(redis, this.params.crawlId, this.params.behaviorTimeout + this.params.timeout, os.hostname());

    if (this.params.saveState === "always" && this.params.saveStateInterval) {
      this.logger.debug(`Saving crawl state every ${this.params.saveStateInterval} seconds, keeping last ${this.params.saveStateHistory} states`, {}, "state");
    }

    return this.crawlState;
  }

  initScreenCaster() {
    let transport;

    if (this.params.screencastPort) {
      transport = new WSTransport(this.params.screencastPort);
      this.logger.debug(`Screencast server started on: ${this.params.screencastPort}`, {}, "screencast");
    } else if (this.params.redisStoreUrl && this.params.screencastRedis) {
      transport = new RedisPubSubTransport(this.params.redisStoreUrl, this.crawlId);
      this.logger.debug("Screencast enabled via redis pubsub", {}, "screencast");
    }

    if (!transport) {
      return null;
    }

    return new ScreenCaster(transport, this.params.workers);
  }

  async bootstrap() {
    const initRes = child_process.spawnSync("wb-manager", ["init", this.params.collection], {cwd: this.params.cwd});

    if (initRes.status) {
      this.logger.info("wb-manager init failed, collection likely already exists");
    }

    fs.mkdirSync(this.logDir, {recursive: true});
    this.logFH = fs.createWriteStream(this.logFilename);
    setExternalLogStream(this.logFH);

    this.infoString = await this.getInfoString();
    this.logger.info(this.infoString);

    this.logger.info("Seeds", this.params.scopedSeeds);

    if (this.params.profile) {
      this.logger.info("With Browser Profile", {url: this.params.profile});
    }

    if (this.params.overwrite) {
      this.logger.debug(`Clearing ${this.collDir} before starting`);
      try {
        fs.rmSync(this.collDir, { recursive: true, force: true });
      } catch(e) {
        this.logger.error(`Unable to clear ${this.collDir}`, e);
      }
    }

    let opts = {};
    let redisStdio;

    if (this.params.logging.includes("pywb")) {
      const pywbStderr = fs.openSync(path.join(this.logDir, "pywb.log"), "a");
      const stdio = [process.stdin, pywbStderr, pywbStderr];

      const redisStderr = fs.openSync(path.join(this.logDir, "redis.log"), "a");
      redisStdio = [process.stdin, redisStderr, redisStderr];

      opts = {stdio, cwd: this.params.cwd};
    } else {
      opts = {stdio: "ignore", cwd: this.params.cwd};
      redisStdio = "ignore";
    }

    this.browserExe = this.browserCls.getBrowserExe();

    this.headers = {"User-Agent": this.configureUA()};

    const subprocesses = [];

    subprocesses.push(child_process.spawn("redis-server", {cwd: "/tmp/", stdio: redisStdio}));

    opts.env = {...process.env, COLL: this.params.collection, ROLLOVER_SIZE: this.params.rolloverSize};

    subprocesses.push(child_process.spawn("uwsgi", [new URL("uwsgi.ini", import.meta.url).pathname], opts));

    process.on("exit", () => {
      for (const proc of subprocesses) {
        proc.kill();
      }
    });

    child_process.spawn("socat", ["tcp-listen:9222,fork", "tcp:localhost:9221"]);

    if (!this.params.headless && !process.env.NO_XVFB) {
      child_process.spawn("Xvfb", [
        process.env.DISPLAY,
        "-listen",
        "tcp",
        "-screen",
        "0",
        process.env.GEOMETRY,
        "-ac",
        "+extension",
        "RANDR"
      ]);
    }
  }

  extraChromeArgs() {
    const args = [];
    if (this.params.lang) {
      args.push(`--accept-lang=${this.params.lang}`);
    }
    return args;
  }

  async run() {
    await this.bootstrap();

    let status;
    let exitCode = 0;

    try {
      await this.crawl();
      status = (!this.interrupted ? "done" : "interrupted");
    } catch(e) {
      this.logger.error("Crawl failed", e);
      exitCode = 9;
      status = "failing";
      if (await this.crawlState.incFailCount()) {
        status = "failed";
      }

    } finally {
      this.logger.info(`Crawl status: ${status}`);

      if (this.crawlState) {
        await this.crawlState.setStatus(status);
      }

      process.exit(exitCode);
    }
  }

  _behaviorLog({data, type}, pageUrl) {
    let behaviorLine;
    let message;
    let details;

    if (typeof(data) === "string") {
      message = data;
      details = {};
    } else {
      message = type === "info" ? "Behavior log" : "Behavior debug";
      details = typeof(data) === "object" ? data : {};
    }

    if (pageUrl) {
      details.page = pageUrl;
    }

    switch (type) {
    case "info":
      behaviorLine = JSON.stringify(data);
      if (behaviorLine != this._behaviorLastLine) {
        this.logger.info(message, details, "behaviorScript");
        this._behaviorLastLine = behaviorLine;
      }
      break;

    case "debug":
    default:
      this.logger.debug(message, details, "behaviorScript");
    }
  }

  isInScope({seedId, url, depth, extraHops} = {}, logDetails = {}) {
    const seed = this.params.scopedSeeds[seedId];

    return seed.isIncluded(url, depth, extraHops, logDetails);
  }

  async crawlPage(opts) {
    await this.writeStats();

    const {page, cdp, data} = opts;

    const {url} = data;

    const logDetails = {page: url, workerid: page._workerid};

    if (!this.isInScope(data, logDetails)) {
      this.logger.info("Page no longer in scope", data);
      return true;
    }

    try {
      if (this.params.behaviorOpts && !page.__bx_inited) {
        await page.exposeFunction(BEHAVIOR_LOG_FUNC, (logdata) => this._behaviorLog(logdata, url));
        await page.addInitScript(behaviors + `;\nself.__bx_behaviors.init(${this.params.behaviorOpts});`);
        page.__bx_inited = true;
      }

      // run custom driver here
      await this.driver({page, data, crawler: this});

      const title = await page.title();

      if (this.params.screenshot) {
        if (!page.isHTMLPage) {
          this.logger.debug("Skipping screenshots for non-HTML page", logDetails);
        }
        const archiveDir = path.join(this.collDir, "archive");
        const screenshots = new Screenshots({page, url, directory: archiveDir});
        if (this.params.screenshot.includes("view")) {
          await screenshots.take();
        }
        if (this.params.screenshot.includes("fullPage")) {
          await screenshots.takeFullPage();
        }
        if (this.params.screenshot.includes("thumbnail")) {
          await screenshots.takeThumbnail();
        }
      }

      let text = "";
      if (this.params.text && page.isHTMLPage) {
        const result = await cdp.send("DOM.getDocument", {"depth": -1, "pierce": true});
        text = await new TextExtract(result).parseTextFromDom();
      }

      await this.writePage(data, title, this.params.text ? text : null);

      if (this.params.behaviorOpts) {
        if (!page.isHTMLPage) {
          this.logger.debug("Skipping behaviors for non-HTML page", logDetails, "behavior");
        } else {
          const behaviorTimeout = this.params.behaviorTimeout / 1000;

          const res = await timedRun(
            this.runBehaviors(page, logDetails),
            behaviorTimeout,
            "Behaviors timed out",
            logDetails,
            "behavior"
          );

          if (res && res.length) {
            this.logger.info("Behaviors finished", {finished: res.length, ...logDetails}, "behavior");
          }
        }
      }

      this.logger.info("Page finished", logDetails, "pageStatus");

      await this.crawlState.markFinished(url);

      await this.checkLimits();

      await this.serializeConfig();

    } catch (e) {
      this.logger.error("Page Errored", {...errJSON(e), ...logDetails}, "pageStatus");
<<<<<<< HEAD
      await this.markPageFailed(url, page, pageTarget);
=======
      await this.markPageFailed(page);
>>>>>>> 684ff0f4
      return false;
    }

    return true;
  }

  async runBehaviors(page, logDetails) {
    try {
      const frames = page.__filteredFrames;

      const context = page.context();

      this.logger.info("Running behaviors", {frames: frames.length, frameUrls: frames.map(frame => frame.url()), ...logDetails}, "behavior");

      return await Promise.allSettled(
        frames.map(frame => this.browserCls.evaluateWithCLI(context, frame, "self.__bx_behaviors.run();", logDetails, "behavior"))
      );

    } catch (e) {
      this.logger.warn("Behavior run failed", {...errJSON(e), ...logDetails}, "behavior");
      return null;
    }
  }

  shouldIncludeFrame(frame, logDetails) {
    if (!frame.parentFrame()) {
      return true;
    }

    const frameUrl = frame.url();

    let res;

    if (frameUrl === "about:blank") {
      res = false;
    } else {
      res = !this.adBlockRules.isAdUrl(frameUrl);
    }

    if (!res) {
      this.logger.debug("Skipping processing frame", {frameUrl, ...logDetails}, "behavior");
    }

    return res;
  }

  async getInfoString() {
    const packageFileJSON = JSON.parse(await fsp.readFile("../app/package.json"));
    const warcioPackageJSON = JSON.parse(await fsp.readFile("/app/node_modules/warcio/package.json"));
    const pywbVersion = child_process.execSync("pywb -V", {encoding: "utf8"}).trim().split(" ")[1];

    return `Browsertrix-Crawler ${packageFileJSON.version} (with warcio.js ${warcioPackageJSON.version} pywb ${pywbVersion})`;
  }

  async createWARCInfo(filename) {
    const warcVersion = "WARC/1.0";
    const type = "warcinfo";

    const info = {
      "software": this.infoString,
      "format": "WARC File Format 1.0"
    };

    const warcInfo = {...info, ...this.params.warcInfo, };
    const record = await warcio.WARCRecord.createWARCInfo({filename, type, warcVersion}, warcInfo);
    const buffer = await warcio.WARCSerializer.serialize(record, {gzip: true});
    return buffer;
  }

  async checkLimits() {
    let interrupt = false;

    if (this.params.sizeLimit) {
      const dir = path.join(this.collDir, "archive");

      const size = await getDirSize(dir);

      if (size >= this.params.sizeLimit) {
        this.logger.info(`Size threshold reached ${size} >= ${this.params.sizeLimit}, stopping`);
        interrupt = true;
        this.clearOnExit = true;
      }
    }

    if (this.params.timeLimit) {
      const elapsed = (Date.now() - this.startTime) / 1000;
      if (elapsed > this.params.timeLimit) {
        this.logger.info(`Time threshold reached ${elapsed} > ${this.params.timeLimit}, stopping`);
        interrupt = true;
      }
    }

    if (interrupt) {
      this.gracefulFinish();
    }
  }

  gracefulFinish() {
    this.interrupted = true;
    this.workerPool.interrupt();
    if (!this.params.waitOnDone) {
      this.finalExit = true;
    }
  }

  prepareForExit(markDone = true) {
    if (!markDone) {
      this.params.waitOnDone = false;
      this.clearOnExit = true;
      this.logger.info("SIGNAL: Preparing for exit of this crawler instance only");
    } else {
      this.logger.info("SIGNAL: Preparing for final exit of all crawlers");
      this.finalExit = true;
    }
  }

  async serializeAndExit() {
    await this.serializeConfig();
    process.exit(0);
  }

  async crawl() {
    this.profileDir = await this.browserCls.loadProfile(this.params.profile);

    if (this.params.healthCheckPort) {
      this.healthChecker = new HealthChecker(this.params.healthCheckPort, this.params.workers);
    }

    try {
      const driverUrl = new URL(this.params.driver, import.meta.url);
      this.driver = (await import(driverUrl)).default;
    } catch(e) {
      this.logger.warn(`Error importing driver ${this.params.driver}`, e);
      return;
    }

    await this.initCrawlState();

    let initState = await this.crawlState.getStatus();

    while (initState === "debug") {
      this.logger.info("Paused for debugging, will continue after manual resume");

      await sleep(60);

      initState = await this.crawlState.getStatus();
    }

    // if already done, don't crawl anymore
    if (initState === "done") {
      this.done = true;

      if (this.params.waitOnDone) {
        this.logger.info("Already done, waiting for signal to exit...");

        // wait forever until signal
        await new Promise(() => {});
      }

      return;
    }

    if (this.params.generateWACZ) {
      this.storage = initStorage();
    }

    if (initState === "finalize") {
      await this.postCrawl();
      return;
    }

    await this.crawlState.setStatus("running");

    if (this.params.state) {
      await this.crawlState.load(this.params.state, this.params.scopedSeeds, true);
    }

    await this.initPages();

    this.adBlockRules = new AdBlockRules(this.captureBasePrefix, this.params.adBlockMessage, this.logger);

    if (this.params.blockRules && this.params.blockRules.length) {
      this.blockRules = new BlockRules(this.params.blockRules, this.captureBasePrefix, this.params.blockMessage, this.logger);
    }

    this.screencaster = this.initScreenCaster();

    for (let i = 0; i < this.params.scopedSeeds.length; i++) {
      const seed = this.params.scopedSeeds[i];
      if (!await this.queueUrl(i, seed.url, 0, 0)) {
        if (this.limitHit) {
          break;
        }
      }

      if (seed.sitemap) {
        await this.parseSitemap(seed.sitemap, i);
      }
    }

    this.browserContext = await this.browserCls.launch({
      dataDir: this.profileDir,
      headless: this.params.headless,
      emulateDevice: this.emulateDevice,
      chromeOptions: {
        proxy: !process.env.NO_PROXY,
        userAgent: this.emulateDevice.userAgent,
        extraArgs: this.extraChromeArgs()
      }
    });

    this.workerPool = new WorkerPool({
      browserContext: this.browserContext,
      maxConcurrency: this.params.workers,
      screencaster: this.screencaster,
      emulateDevice: this.emulateDevice,
      crawlState: this.crawlState,
      healthChecker: this.healthChecker,
      totalTimeout: (this.params.behaviorTimeout + this.params.timeout) / 1000 + 60,
      crawlPage: (opts) => this.crawlPage(opts),
    });

    this.logger.debug("Worker pool created - starting to work");

    await this.workerPool.work();

    await this.workerPool.close();

    await this.serializeConfig(true);

    if (this.pagesFH) {
      await this.pagesFH.sync();
      await this.pagesFH.close();
    }

    await this.writeStats(true);

    // extra wait for all resources to land into WARCs
    await this.awaitPendingClear();

    await this.postCrawl();
  }

  async postCrawl() {
    if (this.params.combineWARC) {
      await this.combineWARC();
    }

    if (this.params.generateCDX) {
      this.logger.info("Generating CDX");
      await this.awaitProcess(child_process.spawn("wb-manager", ["reindex", this.params.collection], {cwd: this.params.cwd}));
    }

    await this.closeLog();

    if (this.params.generateWACZ && (!this.interrupted || this.finalExit || this.clearOnExit)) {
      await this.generateWACZ();

      if (this.clearOnExit) {
        this.logger.info(`Clearing ${this.collDir} before exit`);
        try {
          fs.rmSync(this.collDir, { recursive: true, force: true });
        } catch(e) {
          this.logger.warn(`Unable to clear ${this.collDir} before exit`, e);
        }
      }
    }

    if (this.params.waitOnDone && (!this.interrupted || this.finalExit)) {
      this.done = true;
      this.logger.info("All done, waiting for signal...");
      await this.crawlState.setStatus("done");

      // wait forever until signal
      await new Promise(() => {});
    }
  }

  async closeLog() {
    // close file-based log
    setExternalLogStream(null);
    try {
      await new Promise(resolve => this.logFH.close(() => resolve()));
    } catch (e) {
      // ignore
    }
  }

  async generateWACZ() {
    this.logger.info("Generating WACZ");

    const archiveDir = path.join(this.collDir, "archive");

    // Get a list of the warcs inside
    const warcFileList = await fsp.readdir(archiveDir);

    // is finished (>0 pages and all pages written)
    const isFinished = await this.crawlState.isFinished();

    this.logger.info(`Num WARC Files: ${warcFileList.length}`);
    if (!warcFileList.length) {
      // if finished, just return
      if (isFinished) {
        return;
      }
      this.logger.fatal("No WARC Files, assuming crawl failed");
    }

    // Build the argument list to pass to the wacz create command
    const waczFilename = this.params.collection.concat(".wacz");
    const waczPath = path.join(this.collDir, waczFilename);

    const createArgs = [
      "create",
      "--split-seeds",
      "-o", waczPath,
      "--pages", this.pagesFile,
      "--log-directory", this.logDir
    ];

    if (process.env.WACZ_SIGN_URL) {
      createArgs.push("--signing-url");
      createArgs.push(process.env.WACZ_SIGN_URL);
      if (process.env.WACZ_SIGN_TOKEN) {
        createArgs.push("--signing-token");
        createArgs.push(process.env.WACZ_SIGN_TOKEN);
      }
    }

    createArgs.push("-f");

    warcFileList.forEach((val, index) => createArgs.push(path.join(archiveDir, val))); // eslint-disable-line  no-unused-vars

    // create WACZ
    const waczResult = await this.awaitProcess(child_process.spawn("wacz" , createArgs));

    if (waczResult !== 0) {
      this.logger.error("Error creating WACZ", {"status code": waczResult});
      this.logger.fatal("Unable to write WACZ successfully");
    }

    this.logger.debug(`WACZ successfully generated and saved to: ${waczPath}`);

    // Verify WACZ
    /*
    const validateArgs = ["validate"];
    validateArgs.push("-f");
    validateArgs.push(waczPath);

    const waczVerifyResult = await this.awaitProcess(child_process.spawn("wacz", validateArgs));

    if (waczVerifyResult !== 0) {
      console.log("validate", waczVerifyResult);
      this.logger.fatal("Unable to verify WACZ created successfully");
    }
*/
    if (this.storage) {
      const filename = process.env.STORE_FILENAME || "@ts-@id.wacz";
      const targetFilename = interpolateFilename(filename, this.crawlId);

      await this.storage.uploadCollWACZ(waczPath, targetFilename, isFinished);
    }
  }

  awaitProcess(proc) {
    proc.stdout.on("data", (data) => {
      this.logger.debug(data.toString());
    });

    proc.stderr.on("data", (data) => {
      this.logger.error(data.toString());
    });
    return new Promise((resolve) => {
      proc.on("close", (code) => resolve(code));
    });
  }

  async writeStats(toFile=false) {
    if (!this.params.logging.includes("stats")) {
      return;
    }

    const realSize = await this.crawlState.queueSize();
    const pendingList = await this.crawlState.getPendingList();
    const done = await this.crawlState.numDone();
    const total = realSize + pendingList.length + done;
    const limit = {max: this.params.limit || 0, hit: this.limitHit};
    const stats = {
      "crawled": done,
      "total": total,
      "pending": pendingList.length,
      "limit": limit,
      "pendingPages": pendingList.map(x => JSON.stringify(x))
    };

    this.logger.info("Crawl statistics", stats, "crawlStatus");

    if (toFile && this.params.statsFilename) {
      try {
        await fsp.writeFile(this.params.statsFilename, JSON.stringify(stats, null, 2));
      } catch (err) {
        this.logger.warn("Stats output failed", err);
      }
    }
  }

  async loadPage(page, urlData, selectorOptsList = DEFAULT_SELECTORS) {
    const {url, seedId, depth, extraHops = 0} = urlData;

    const logDetails = {page: url, workerid: page._workerid};

    let isHTMLPage = true;

    const isHTMLResult = await timedRun(
      this.isHTML(url),
      FETCH_TIMEOUT_SECS,
      "HEAD request to determine if URL is HTML page timed out",
      logDetails
    );
    if (isHTMLResult && (isHTMLResult.value == false)) {
      isHTMLPage = false;
      try {
        const captureResult = await timedRun(
          this.directFetchCapture(url),
          FETCH_TIMEOUT_SECS,
          "Direct fetch capture attempt timed out",
          logDetails
        );
        if (captureResult.value) {
          return;
        }
      } catch (e) {
        // ignore failed direct fetch attempt, do browser-based capture
      }
    }

    if (this.adBlockRules && this.params.blockAds) {
      await this.adBlockRules.initPage(page);
    }

    if (this.blockRules) {
      await this.blockRules.initPage(page);
    }

    let ignoreAbort = false;

    // Detect if ERR_ABORTED is actually caused by trying to load a non-page (eg. downloadable PDF),
    // if so, don't report as an error
    page.once("requestfailed", (req) => {
      ignoreAbort = shouldIgnoreAbort(req);
    });

    // more serious page error, mark page session as invalid
<<<<<<< HEAD
    page.on("error", () => this.markPageFailed(url, page));
=======
    page.on("pageerror", () => this.markPageFailed(page));
>>>>>>> 684ff0f4

    page.on("console", (msg) => {
      if (this.params.logging.includes("jserrors") && (msg.type() === "error")) {
        this.logger.warn(msg.text(), {"location": msg.location()}, "jsError");
      }
    });

    const gotoOpts = isHTMLPage ? this.gotoOpts : {waitUntil: "domcontentloaded"};

    this.logger.info("Awaiting page load", logDetails);

    try {
      const resp = await page.goto(url, gotoOpts);

      const contentType = await resp.headerValue("content-type");

      isHTMLPage = this.isHTMLContentType(contentType);

      if (this.healthChecker) {
        this.healthChecker.resetErrors();
      }
    } catch (e) {
      let msg = e.message || "";
      if (!msg.startsWith("net::ERR_ABORTED") || !ignoreAbort) {
        const mainMessage = e.name === "TimeoutError" ? "Page Load Timeout" : "Page Load Error";
        this.logger.error(mainMessage, {msg, ...logDetails});
        if (this.healthChecker) {
          this.healthChecker.incError();
        }
      }
    }

    page.isHTMLPage = isHTMLPage;

    if (isHTMLPage) {
      page.__filteredFrames = await page.frames().filter(frame => this.shouldIncludeFrame(frame, logDetails));
    } else {
      page.__filteredFrames = null;
    }

    if (!isHTMLPage) {
      this.logger.debug("Skipping link extraction for non-HTML page", logDetails);
      return;
    }

    const seed = this.params.scopedSeeds[seedId];

    await this.checkCF(page, logDetails);

    await this.netIdle(page, logDetails);

    // skip extraction if at max depth
    if (seed.isAtMaxDepth(depth) || !selectorOptsList) {
      return;
    }

    this.logger.debug("Extracting links");

    for (const opts of selectorOptsList) {
      const links = await this.extractLinks(page, opts, logDetails);
      await this.queueInScopeUrls(seedId, links, depth, extraHops, logDetails);
    }
  }

<<<<<<< HEAD
  async markPageFailed(url, page, pageTarget=null) {
=======
  async markPageFailed(page) {
>>>>>>> 684ff0f4
    page.__failed = true;
    if (this.healthChecker) {
      this.healthChecker.incError();
    }
<<<<<<< HEAD
    if (this.screencaster && pageTarget) {
      await this.screencaster.endTarget(pageTarget);
    }
    await this.crawlState.markFailed(url);
=======
    //if (this.screencaster) {
    //  await this.screencaster.endTargetByUrl(page.url());
    //}
>>>>>>> 684ff0f4
  }

  async netIdle(page, details) {
    if (!this.params.netIdleWait) {
      return;
    }
    // in case page starts loading via fetch/xhr immediately after page load,
    // we want to ensure we don't exit too early
    await sleep(0.5);

    try {
      await page.waitForLoadState("networkidle", {timeout: this.params.netIdleWait * 1000});
    } catch (e) {
      this.logger.debug("waitForNetworkIdle timed out, ignoring", details);
      // ignore, continue
    }
  }

  async extractLinks(page, {selector = "a[href]", extract = "href", isAttribute = false} = {}, logDetails) {
    const results = [];

    const loadProp = (options) => {
      const { selector, extract } = options;
      return [...document.querySelectorAll(selector)].map(elem => elem[extract]);
    };

    const loadAttr = (options) => {
      const { selector, extract } = options;
      return [...document.querySelectorAll(selector)].map(elem => elem.getAttribute(extract));
    };

    const loadFunc = isAttribute ? loadAttr : loadProp;

    try {
      const frames = page.__filteredFrames;

      const linkResults = await Promise.allSettled(
        frames.map(frame => timedRun(
          frame.evaluate(loadFunc, {selector: selector, extract: extract}),
          PAGE_OP_TIMEOUT_SECS,
          "Link extraction timed out",
          logDetails,
        ))
      );

      if (linkResults) {
        let i = 0;
        for (const linkResult of linkResults) {
          if (!linkResult) {
            this.logger.warn("Link Extraction timed out in frame", {frameUrl: frames[i].url, ...logDetails});
            continue;
          }
          if (!linkResult.value) continue;
          for (const link of linkResult.value) {
            results.push(link);
          }
          i++;
        }
      }

    } catch (e) {
      this.logger.warn("Link Extraction failed", e);
    }
    return results;
  }

  async queueInScopeUrls(seedId, urls, depth, extraHops = 0, logDetails = {}) {
    try {
      depth += 1;

      // new number of extra hops, set if this hop is out-of-scope (oos)
      const newExtraHops = extraHops + 1;

      for (const possibleUrl of urls) {
        const res = this.isInScope({url: possibleUrl, extraHops: newExtraHops, depth, seedId}, logDetails);

        if (!res) {
          continue;
        }

        const {url, isOOS} = res;

        if (url) {
          await this.queueUrl(seedId, url, depth, isOOS ? newExtraHops : extraHops);
        }
      }
    } catch (e) {
      this.logger.error("Queuing Error", e);
    }
  }

  async checkCF(page, logDetails) {
    try {
      this.logger.debug("Check CF Blocking", logDetails);

      const cloudflare = page.locator("div.cf-browser-verification.cf-im-under-attack");

      while (await cloudflare.waitFor({timeout: PAGE_OP_TIMEOUT_SECS})) {
        this.logger.debug("Cloudflare Check Detected, waiting for reload...", logDetails);
        await sleep(5.5);
      }
    } catch (e) {
      //this.logger.warn("Check CF failed, ignoring");
    }
  }

  async queueUrl(seedId, url, depth, extraHops = 0) {
    this.logger.debug(`Queuing url ${url}`);
    if (this.limitHit) {
      return false;
    }

    if (this.params.limit > 0 && (await this.crawlState.numSeen() >= this.params.limit)) {
      this.limitHit = true;
      return false;
    }

    if (await this.crawlState.has(url)) {
      return false;
    }

    //await this.crawlState.add(url);
    await this.crawlState.addToQueue({url, seedId, depth, extraHops});
    return true;
  }

  async initPages() {
    try {
      let createNew = false;

      // create pages dir if doesn't exist and write pages.jsonl header
      if (fs.existsSync(this.pagesDir) != true){
        await fsp.mkdir(this.pagesDir);
        createNew = true;
      }

      this.pagesFH = await fsp.open(this.pagesFile, "a");

      if (createNew) {
        const header = {"format": "json-pages-1.0", "id": "pages", "title": "All Pages"};
        if (this.params.text) {
          header["hasText"] = true;
          this.logger.debug("Text Extraction: Enabled");
        } else {
          header["hasText"] = false;
          this.logger.debug("Text Extraction: Disabled");
        }
        const header_formatted = JSON.stringify(header).concat("\n");
        await this.pagesFH.writeFile(header_formatted);
      }

    } catch(err) {
      this.logger.error("pages/pages.jsonl creation failed", err);
    }
  }

  async writePage({url, depth}, title, text) {
    const id = uuidv4();
    const row = {"id": id, "url": url, "title": title};

    if (depth === 0) {
      row.seed = true;
    }

    if (text !== null) {
      row.text = text;
    }

    const processedRow = JSON.stringify(row) + "\n";
    try {
      await this.pagesFH.writeFile(processedRow);
    } catch (err) {
      this.logger.warn("pages/pages.jsonl append failed", err);
    }
  }

  resolveAgent(urlParsed) {
    return urlParsed.protocol === "https:" ? HTTPS_AGENT : HTTP_AGENT;
  }

  async isHTML(url) {
    try {
      const resp = await fetch(url, {
        method: "HEAD",
        headers: this.headers,
        agent: this.resolveAgent
      });
      if (resp.status !== 200) {
        this.logger.debug(`Skipping HEAD check ${url}, invalid status ${resp.status}`);
        return true;
      }

      return this.isHTMLContentType(resp.headers.get("Content-Type"));

    } catch(e) {
      // can't confirm not html, so try in browser
      return true;
    }
  }

  isHTMLContentType(contentType) {
    // just load if no content-type
    if (!contentType) {
      return true;
    }

    const mime = contentType.split(";")[0];

    if (HTML_TYPES.includes(mime)) {
      return true;
    }

    return false;
  }

  async directFetchCapture(url) {
    //console.log(`Direct capture: ${this.capturePrefix}${url}`);
    const abort = new AbortController();
    const signal = abort.signal;
    const resp = await fetch(this.capturePrefix + url, {signal, headers: this.headers, redirect: "manual"});
    abort.abort();
    return resp.status === 200 && !resp.headers.get("set-cookie");
  }

  async awaitPendingClear() {
    this.logger.info("Waiting to ensure pending data is written to WARCs...");

    const redis = await initRedis("redis://localhost/0");

    while (!this.interrupted) {
      try {
        const count = Number(await redis.get(`pywb:${this.params.collection}:pending`) || 0);
        if (count <= 0) {
          break;
        }
        this.logger.debug(`Still waiting for ${count} pending requests to finish...`);
      } catch (e) {
        break;
      }

      await sleep(1);
    }
  }

  async parseSitemap(url, seedId) {
    const sitemapper = new Sitemapper({
      url,
      timeout: 15000,
      requestHeaders: this.headers
    });

    try {
      const { sites } = await sitemapper.fetch();
      await this.queueInScopeUrls(seedId, sites, 0);
    } catch(e) {
      this.logger.warn("Error fetching sites from sitemap", e);
    }
  }

  async combineWARC() {
    this.logger.info("Generating Combined WARCs");

    // Get the list of created Warcs
    const warcLists = await fsp.readdir(path.join(this.collDir, "archive"));

    this.logger.debug(`Combining ${warcLists.length} WARCs...`);

    const fileSizeObjects = []; // Used to sort the created warc by fileSize

    // Go through a list of the created works and create an array sorted by their filesize with the largest file first.
    for (let i = 0; i < warcLists.length; i++) {
      const fileName = path.join(this.collDir, "archive", warcLists[i]);
      const fileSize = await getFileSize(fileName);
      fileSizeObjects.push({"fileSize": fileSize, "fileName": fileName});
      fileSizeObjects.sort((a, b) => b.fileSize - a.fileSize);
    }

    const generatedCombinedWarcs = [];

    // Used to name combined warcs, default to -1 for first increment
    let combinedWarcNumber = -1;

    // write combine WARC to collection root
    let combinedWarcFullPath = "";

    // fileHandler
    let fh = null;

    // Iterate through the sorted file size array.
    for (let j = 0; j < fileSizeObjects.length; j++) {

      // if need to rollover to new warc
      let doRollover = false;

      // set to true for first warc
      if (combinedWarcNumber < 0) {
        doRollover = true;
      } else {
        // Check the size of the existing combined warc.
        const currentCombinedWarcSize = await getFileSize(combinedWarcFullPath);

        //  If adding the current warc to the existing combined file creates a file smaller than the rollover size add the data to the combinedWarc
        const proposedWarcSize = fileSizeObjects[j].fileSize + currentCombinedWarcSize;

        doRollover = (proposedWarcSize >= this.params.rolloverSize);
      }

      if (doRollover) {
        // If adding the current warc to the existing combined file creates a file larger than the rollover size do the following:
        // 1. increment the combinedWarcNumber
        // 2. create the name of the new combinedWarcFile
        // 3. Write the header out to the new file
        // 4. Write out the current warc data to the combinedFile
        combinedWarcNumber = combinedWarcNumber + 1;

        const combinedWarcName = `${this.params.collection}_${combinedWarcNumber}.warc.gz`;

        // write combined warcs to root collection dir as they're output of a collection (like wacz)
        combinedWarcFullPath = path.join(this.collDir, combinedWarcName);

        if (fh) {
          fh.end();
        }

        fh = fs.createWriteStream(combinedWarcFullPath, {flags: "a"});

        generatedCombinedWarcs.push(combinedWarcName);

        const warcBuffer = await this.createWARCInfo(combinedWarcName);
        fh.write(warcBuffer);
      }

      this.logger.debug(`Appending WARC ${fileSizeObjects[j].fileName}`);

      const reader = fs.createReadStream(fileSizeObjects[j].fileName);

      const p = new Promise((resolve) => {
        reader.on("end", () => resolve());
      });

      reader.pipe(fh, {end: false});

      await p;
    }

    if (fh) {
      await fh.end();
    }

    this.logger.debug(`Combined WARCs saved as: ${generatedCombinedWarcs}`);
  }

  async serializeConfig(done = false) {
    switch (this.params.saveState) {
    case "never":
      return;

    case "partial":
      if (!done) {
        return;
      }
      if (await this.crawlState.isFinished()) {
        return;
      }
      break;

    case "always":
    default:
      break;
    }

    const now = new Date();

    if (!done) {
      // if not done, save state only after specified interval has elapsed
      if ((now.getTime() - this.lastSaveTime) < this.saveStateInterval) {
        return;
      }
    }

    this.lastSaveTime = now.getTime();

    const ts = now.toISOString().slice(0,19).replace(/[T:-]/g, "");

    const crawlDir = path.join(this.collDir, "crawls");

    await fsp.mkdir(crawlDir, {recursive: true});

    const filenameOnly = `crawl-${ts}-${this.params.crawlId}.yaml`;

    const filename = path.join(crawlDir, filenameOnly);

    const state = await this.crawlState.serialize();

    if (this.origConfig) {
      this.origConfig.state = state;
    }
    const res = yaml.dump(this.origConfig, {lineWidth: -1});
    try {
      this.logger.info(`Saving crawl state to: ${filename}`);
      await fsp.writeFile(filename, res);
    } catch (e) {
      this.logger.error(`Failed to write save state file: ${filename}`, e);
      return;
    }

    this.saveStateFiles.push(filename);

    if (this.saveStateFiles.length > this.params.saveStateHistory) {
      const oldFilename = this.saveStateFiles.shift();
      this.logger.info(`Removing old save-state: ${oldFilename}`);
      try {
        await fsp.unlink(oldFilename);
      } catch (e) {
        this.logger.error(`Failed to delete old save state file: ${oldFilename}`);
      }
    }

    if (this.storage && done && this.params.saveState === "always") {
      const targetFilename = interpolateFilename(filenameOnly, this.crawlId);

      await this.storage.uploadFile(filename, targetFilename);
    }
  }
}

function shouldIgnoreAbort(req) {
  try {
    const failure = req.failure() && req.failure().errorText;
    if (failure !== "net::ERR_ABORTED" || req.resourceType() !== "document") {
      return false;
    }

    const resp = req.response();
    const headers = resp && resp.headers();

    if (!headers) {
      return false;
    }

    if (headers["content-disposition"] || 
       (headers["content-type"] && !headers["content-type"].startsWith("text/"))) {
      return true;
    }
  } catch (e) {
    return false;
  }
}
<|MERGE_RESOLUTION|>--- conflicted
+++ resolved
@@ -417,11 +417,7 @@
 
     } catch (e) {
       this.logger.error("Page Errored", {...errJSON(e), ...logDetails}, "pageStatus");
-<<<<<<< HEAD
-      await this.markPageFailed(url, page, pageTarget);
-=======
-      await this.markPageFailed(page);
->>>>>>> 684ff0f4
+      await this.markPageFailed(url, page);
       return false;
     }
 
@@ -875,11 +871,7 @@
     });
 
     // more serious page error, mark page session as invalid
-<<<<<<< HEAD
-    page.on("error", () => this.markPageFailed(url, page));
-=======
-    page.on("pageerror", () => this.markPageFailed(page));
->>>>>>> 684ff0f4
+    page.on("pageerror", () => this.markPageFailed(url, page));
 
     page.on("console", (msg) => {
       if (this.params.logging.includes("jserrors") && (msg.type() === "error")) {
@@ -944,25 +936,12 @@
     }
   }
 
-<<<<<<< HEAD
-  async markPageFailed(url, page, pageTarget=null) {
-=======
-  async markPageFailed(page) {
->>>>>>> 684ff0f4
+  async markPageFailed(url, page) {
     page.__failed = true;
     if (this.healthChecker) {
       this.healthChecker.incError();
     }
-<<<<<<< HEAD
-    if (this.screencaster && pageTarget) {
-      await this.screencaster.endTarget(pageTarget);
-    }
     await this.crawlState.markFailed(url);
-=======
-    //if (this.screencaster) {
-    //  await this.screencaster.endTargetByUrl(page.url());
-    //}
->>>>>>> 684ff0f4
   }
 
   async netIdle(page, details) {
