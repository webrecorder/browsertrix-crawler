--- conflicted
+++ resolved
@@ -154,7 +154,6 @@
         alias: "u",
         describe: "The URL to start crawling from",
         type: "string",
-        demandOption: true,
       },
 
       "workers": {
@@ -249,9 +248,8 @@
       
       "urlFileList": {
         alias: ["urlfilelist", "urlFILELIST"],
-        describe: "If set, read a list of urls from the passed file. The default file name is urlSeedFile.txt",
-        type: "string",
-        default: "",
+        describe: "If set, read a list of urls from the passed file INSTEAD of the url from the --url flag. The default file name is urlSeedFile.txt",
+        type: "string",
       },
       
       "text": {
@@ -319,20 +317,15 @@
       //argv.seeds = [Crawler.validateUserUrl(argv.url)];
       argv.url = this.validateUserUrl(argv.url);
     }
-
-    if (!argv.scope) {
+    
+    if (argv.url && argv.urlFileList) {
+      console.log("You've passed a urlFileList, only urls listed in that file will be processed. If you also passed a url to the --url flag that will be ignored.")
+    }
+    
+    if (!argv.scope && argv.url && !argv.urlFileList) {
       //argv.scope = url.href.slice(0, url.href.lastIndexOf("/") + 1);
       argv.scope = [new RegExp("^" + this.rxEscape(argv.url.slice(0, argv.url.lastIndexOf("/") + 1)))];
-      if (argv.urlFileList != "") {
-        let urlFileList = fs.readFileSync( path.join(__dirname, argv.urlFileList), "utf-8").split("\n");
-        for (let url of urlFileList) {
-          if (url.substr(-1) != "/"){
-            url = url + "/";
-          }
-          let urlScope = new RegExp("^" + this.rxEscape(url.slice(0, url.lastIndexOf("/") + 1)));
-          argv.scope.push(urlScope);
-        }
-      }
+  
     }
     
     
@@ -567,22 +560,18 @@
     });
 
     this.cluster.task((opts) => this.crawlPage(opts));
-<<<<<<< HEAD
-    
-    this.initPages();
-    
-    if (this.params.urlFileList != "") {
-      let urlSeedFile = fs.readFileSync( path.join(__dirname, this.params.urlFileList), "utf-8").split("\n");
-      this.queueUrls(urlSeedFile);
-    }
-    
-=======
-
+    
     await this.initPages();
-
->>>>>>> 2db7bc98
-    this.queueUrl(this.params.url);
-
+    
+    if (this.params.urlFileList) {
+      const urlSeedFile =  await fsp.readFile(path.join(__dirname, this.params.urlFileList), "utf8")
+      const urlSeedFileList = urlSeedFile.split("\n")
+      this.queueUrls(urlSeedFileList, true) 
+    }
+    
+    if (!this.params.urlFileList) {
+      this.queueUrl(this.params.url);
+    }
     if (this.params.useSitemap) {
       await this.parseSitemap(this.params.useSitemap);
     }
@@ -661,10 +650,10 @@
     this.queueUrls(results);
   }
 
-  queueUrls(urls) {
+  queueUrls(urls, ignoreScope=false) {
     try {
       for (const url of urls) {
-        const captureUrl = this.shouldCrawl(url);
+        const captureUrl = this.shouldCrawl(url, ignoreScope);
         if (captureUrl) {
           if (!this.queueUrl(captureUrl)) {
             break;
@@ -735,7 +724,7 @@
     }
   }
   
-  shouldCrawl(url) {
+  shouldCrawl(url, ignoreScope) {
     try {
       url = new URL(url);
     } catch(e) {
@@ -758,15 +747,20 @@
     }
     let inScope = false;
 
+    if (ignoreScope){
+      inScope = true
+    }
+    
     // check scopes
-    for (const s of this.params.scope) {
-      if (s.exec(url)) {
-        inScope = true;
-        break;
-      }
-    }
-    
-
+    if (!ignoreScope){
+      for (const s of this.params.scope) {
+        if (s.exec(url)) {
+          inScope = true;
+          break;
+        }
+      }
+    }
+    
     if (!inScope) {
       //console.log(`Not in scope ${url} ${scope}`);
       return false;
@@ -863,9 +857,7 @@
 
     try {
       const { sites } = await sitemapper.fetch();
-
       this.queueUrls(sites);
-
     } catch(e) {
       console.log(e);
     }
