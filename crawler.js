--- conflicted
+++ resolved
@@ -224,7 +224,12 @@
       redisStdio = "ignore";
     }
 
-    return child_process.spawn("redis-server", {cwd: "/tmp/", stdio: redisStdio});
+    let redisArgs = [];
+    if (this.params.debugAccessRedis) {
+      redisArgs = ["--protected-mode", "no"];
+    }
+
+    return child_process.spawn("redis-server", redisArgs,{cwd: "/tmp/", stdio: redisStdio});
   }
 
   async bootstrap() {
@@ -266,27 +271,6 @@
 
     this.headers = {"User-Agent": this.configureUA()};
 
-<<<<<<< HEAD
-=======
-    const subprocesses = [];
-
-    let redisArgs = [];
-    if (this.params.debugAccessRedis) {
-      redisArgs = ["--protected-mode", "no"];
-    }
-
-    subprocesses.push(child_process.spawn("redis-server", redisArgs, {cwd: "/tmp/", stdio: redisStdio}));
-
-    opts.env = {
-      ...process.env,
-      COLL: this.params.collection,
-      ROLLOVER_SIZE: this.params.rolloverSize,
-      DEDUP_POLICY: this.params.dedupPolicy
-    };
-
-    subprocesses.push(child_process.spawn("uwsgi", [new URL("uwsgi.ini", import.meta.url).pathname], opts));
-
->>>>>>> 2aeda56d
     process.on("exit", () => {
       for (const proc of subprocesses) {
         proc.kill();
