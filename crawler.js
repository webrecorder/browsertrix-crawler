--- conflicted
+++ resolved
@@ -1013,7 +1013,6 @@
     try {
       const resp = await page.goto(url, gotoOpts);
 
-<<<<<<< HEAD
       // Handle 4xx or 5xx response as a page load error
       const statusCode = resp.status();
       if (statusCode.toString().startsWith("4") || statusCode.toString().startsWith("5")) {
@@ -1025,10 +1024,7 @@
         }
       }
 
-      const contentType = await resp.headerValue("content-type");
-=======
       const contentType = await this.browser.responseHeader(resp, "content-type");
->>>>>>> 71b618fe
 
       isHTMLPage = this.isHTMLContentType(contentType);
 
