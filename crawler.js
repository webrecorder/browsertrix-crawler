import child_process from "child_process";
import path from "path";
import fs from "fs";
import os from "os";
import fsp from "fs/promises";

import { RedisCrawlState, LoadState } from "./util/state.js";
import Sitemapper from "sitemapper";
import yaml from "js-yaml";

import * as warcio from "warcio";

import { HealthChecker } from "./util/healthcheck.js";
import { TextExtract } from "./util/textextract.js";
import { initStorage, getFileSize, getDirSize, interpolateFilename, getDiskUsage } from "./util/storage.js";
import { ScreenCaster, WSTransport, RedisPubSubTransport } from "./util/screencaster.js";
import { Screenshots } from "./util/screenshots.js";
import { parseArgs } from "./util/argParser.js";
import { initRedis } from "./util/redis.js";
import { logger, errJSON } from "./util/logger.js";
import { runWorkers } from "./util/worker.js";
import { sleep, timedRun, secondsElapsed } from "./util/timing.js";

import { Browser } from "./util/browser.js";

import { BEHAVIOR_LOG_FUNC, HTML_TYPES, DEFAULT_SELECTORS } from "./util/constants.js";

import { AdBlockRules, BlockRules } from "./util/blockrules.js";
import { OriginOverride } from "./util/originoverride.js";

// to ignore HTTPS error for HEAD check
import { Agent as HTTPAgent } from "http";
import { Agent as HTTPSAgent } from "https";

const HTTPS_AGENT = HTTPSAgent({
  rejectUnauthorized: false,
});

const HTTP_AGENT = HTTPAgent();

const behaviors = fs.readFileSync(new URL("./node_modules/browsertrix-behaviors/dist/behaviors.js", import.meta.url), {encoding: "utf8"});

const FETCH_TIMEOUT_SECS = 30;
const PAGE_OP_TIMEOUT_SECS = 5;

const POST_CRAWL_STATES = ["generate-wacz", "uploading-wacz", "generate-cdx", "generate-warc"];


// ============================================================================
export class Crawler {
  constructor() {
    const res = parseArgs();
    this.params = res.parsed;
    this.origConfig = res.origConfig;

    // root collections dir
    this.collDir = path.join(this.params.cwd, "collections", this.params.collection);
    this.logDir = path.join(this.collDir, "logs");
    this.logFilename = path.join(this.logDir, `crawl-${new Date().toISOString().replace(/[^\d]/g, "")}.log`);

    const debugLogging = this.params.logging.includes("debug");
    logger.setDebugLogging(debugLogging);
    logger.setLogLevel(this.params.logLevel);
    logger.setContext(this.params.context);

    logger.debug("Writing log to: " + this.logFilename, {}, "init");

    this.headers = {};
    this.crawlState = null;

    // pages file
    this.pagesFH = null;

    this.crawlId = process.env.CRAWL_ID || os.hostname();

    this.startTime = Date.now();

    // was the limit hit?
    this.limitHit = false;
    this.pageLimit = this.params.pageLimit;

    // resolve maxPageLimit and ensure pageLimit is no greater than maxPageLimit
    if (this.params.maxPageLimit) {
      this.pageLimit = this.pageLimit ? Math.min(this.pageLimit, this.params.maxPageLimit) : this.params.maxPageLimit;
    }

    this.saveStateFiles = [];
    this.lastSaveTime = 0;

    // sum of page load + behavior timeouts + 2 x fetch + cloudflare + link extraction timeouts + extra page delay
    // if exceeded, will interrupt and move on to next page (likely behaviors or some other operation is stuck)
    this.maxPageTime = this.params.pageLoadTimeout + this.params.behaviorTimeout +
                       FETCH_TIMEOUT_SECS*2 + PAGE_OP_TIMEOUT_SECS*2 + this.params.pageExtraDelay;

    this.emulateDevice = this.params.emulateDevice || {};

    //this.captureBasePrefix = `http://${process.env.PROXY_HOST}:${process.env.PROXY_PORT}/${this.params.collection}/record`;
    //this.capturePrefix = "";//process.env.NO_PROXY ? "" : this.captureBasePrefix + "/id_/";
    this.captureBasePrefix = null;

    this.gotoOpts = {
      waitUntil: this.params.waitUntil,
      timeout: this.params.pageLoadTimeout * 1000
    };

    // pages directory
    this.pagesDir = path.join(this.collDir, "pages");

    // pages file
    this.pagesFile = path.join(this.pagesDir, "pages.jsonl");

    this.blockRules = null;
    this.adBlockRules = null;

    this.healthChecker = null;

    this.interrupted = false;
    this.finalExit = false;
    this.clearOnExit = false;

    this.done = false;

    this.behaviorLastLine = null;

    this.browser = new Browser();
  }

  configureUA() {
    // override userAgent
    if (this.params.userAgent) {
      this.emulateDevice.userAgent = this.params.userAgent;
      return;
    }

    // if device set, it overrides the default Chrome UA
    if (!this.emulateDevice.userAgent) {
      this.emulateDevice.userAgent = this.browser.getDefaultUA();
    }

    // suffix to append to default userAgent
    if (this.params.userAgentSuffix) {
      this.emulateDevice.userAgent += " " + this.params.userAgentSuffix;
    }

    return this.emulateDevice.userAgent;
  }

  async initCrawlState() {
    const redisUrl = this.params.redisStoreUrl || "redis://localhost:6379/0";

    if (!redisUrl.startsWith("redis://")) {
      logger.fatal("stateStoreUrl must start with redis:// -- Only redis-based store currently supported");
    }

    let redis;

    while (true) {
      try {
        redis = await initRedis(redisUrl);
        break;
      } catch (e) {
        //logger.fatal("Unable to connect to state store Redis: " + redisUrl);
        logger.warn(`Waiting for redis at ${redisUrl}`, {}, "state");
        await sleep(3);
      }
    }

    logger.debug(`Storing state via Redis ${redisUrl} @ key prefix "${this.crawlId}"`, {}, "state");

    logger.debug(`Max Page Time: ${this.maxPageTime} seconds`, {}, "state");

    this.crawlState = new RedisCrawlState(redis, this.params.crawlId, this.maxPageTime, os.hostname());

    // clear any pending URLs from this instance
    await this.crawlState.clearOwnPendingLocks();

    if (this.params.saveState === "always" && this.params.saveStateInterval) {
      logger.debug(`Saving crawl state every ${this.params.saveStateInterval} seconds, keeping last ${this.params.saveStateHistory} states`, {}, "state");
    }

    if (this.params.logErrorsToRedis) {
      logger.setLogErrorsToRedis(true);
      logger.setCrawlState(this.crawlState);
    }

    return this.crawlState;
  }

  initScreenCaster() {
    let transport;

    if (this.params.screencastPort) {
      transport = new WSTransport(this.params.screencastPort);
      logger.debug(`Screencast server started on: ${this.params.screencastPort}`, {}, "screencast");
    } else if (this.params.redisStoreUrl && this.params.screencastRedis) {
      transport = new RedisPubSubTransport(this.params.redisStoreUrl, this.crawlId);
      logger.debug("Screencast enabled via redis pubsub", {}, "screencast");
    }

    if (!transport) {
      return null;
    }

    return new ScreenCaster(transport, this.params.workers);
  }

  launchRedis() {
    let redisStdio;

    if (this.params.logging.includes("redis")) {
      const redisStderr = fs.openSync(path.join(this.logDir, "redis.log"), "a");
      redisStdio = [process.stdin, redisStderr, redisStderr];

    } else {
      redisStdio = "ignore";
    }

    return child_process.spawn("redis-server", {cwd: "/tmp/", stdio: redisStdio});
  }

  async bootstrap() {
    const subprocesses = [];

    subprocesses.push(this.launchRedis());

    //const initRes = child_process.spawnSync("wb-manager", ["init", this.params.collection], {cwd: this.params.cwd});

    //if (initRes.status) {
    //  logger.info("wb-manager init failed, collection likely already exists");
    //}

    fs.mkdirSync(this.logDir, {recursive: true});
    this.logFH = fs.createWriteStream(this.logFilename);
    logger.setExternalLogStream(this.logFH);

    this.infoString = await this.getInfoString();
    logger.info(this.infoString);

    logger.info("Seeds", this.params.scopedSeeds);

    if (this.params.profile) {
      logger.info("With Browser Profile", {url: this.params.profile});
    }

    if (this.params.overwrite) {
      logger.debug(`Clearing ${this.collDir} before starting`);
      try {
        fs.rmSync(this.collDir, { recursive: true, force: true });
      } catch(e) {
        logger.error(`Unable to clear ${this.collDir}`, e);
      }
    }

    this.headers = {"User-Agent": this.configureUA()};

    process.on("exit", () => {
      for (const proc of subprocesses) {
        proc.kill();
      }
    });

    child_process.spawn("socat", ["tcp-listen:9222,reuseaddr,fork", "tcp:localhost:9221"]);

    if (!this.params.headless && !process.env.NO_XVFB) {
      child_process.spawn("Xvfb", [
        process.env.DISPLAY,
        "-listen",
        "tcp",
        "-screen",
        "0",
        process.env.GEOMETRY,
        "-ac",
        "+extension",
        "RANDR"
      ]);
    }
  }

  extraChromeArgs() {
    const args = [];
    if (this.params.lang) {
      args.push(`--accept-lang=${this.params.lang}`);
    }
    return args;
  }

  async run() {
    await this.bootstrap();

    let status;
    let exitCode = 0;

    try {
      await this.crawl();
      status = (!this.interrupted ? "done" : "interrupted");
    } catch(e) {
      logger.error("Crawl failed", e);
      exitCode = 9;
      status = "failing";
      if (await this.crawlState.incFailCount()) {
        status = "failed";
      }

    } finally {
      logger.info(`Crawl status: ${status}`);

      if (this.crawlState) {
        await this.crawlState.setStatus(status);
      }

      process.exit(exitCode);
    }
  }

  _behaviorLog({data, type}, pageUrl, workerid) {
    let behaviorLine;
    let message;
    let details;

    const logDetails = {page: pageUrl, workerid};

    if (typeof(data) === "string") {
      message = data;
      details = logDetails;
    } else {
      message = type === "info" ? "Behavior log" : "Behavior debug";
      details = typeof(data) === "object" ? {...data, ...logDetails} : logDetails;
    }

    switch (type) {
    case "info":
      behaviorLine = JSON.stringify(data);
      if (behaviorLine != this._behaviorLastLine) {
        logger.info(message, details, "behaviorScript");
        this._behaviorLastLine = behaviorLine;
      }
      break;

    case "debug":
    default:
      logger.debug(message, details, "behaviorScript");
    }
  }

  isInScope({seedId, url, depth, extraHops} = {}, logDetails = {}) {
    const seed = this.params.scopedSeeds[seedId];

    return seed.isIncluded(url, depth, extraHops, logDetails);
  }

  async setupPage({page, cdp, workerid}) {
    await this.browser.setupPage({page, cdp});

    if ((this.adBlockRules && this.params.blockAds) ||
        this.blockRules || this.originOverride) {

      await page.setRequestInterception(true);

      if (this.adBlockRules && this.params.blockAds) {
        await this.adBlockRules.initPage(this.browser, page);
      }

      if (this.blockRules) {
        await this.blockRules.initPage(this.browser, page);
      }

      if (this.originOverride) {
        await this.originOverride.initPage(this.browser, page);
      }
    }

    if (this.params.logging.includes("jserrors")) {
      page.on("console", (msg) => {
        if (msg.type() === "error") {
          logger.warn(msg.text(), {"location": msg.location(), "page": page.url(), workerid}, "jsError");
        }
      });

      page.on("pageerror", (e) => {
        logger.warn("Page Error", {...errJSON(e), "page": page.url(), workerid}, "jsError");
      });
    }

    if (this.screencaster) {
      logger.debug("Start Screencast", {workerid}, "screencast");
      await this.screencaster.screencastPage(page, cdp, workerid);
    }

    if (this.params.behaviorOpts) {
      await page.exposeFunction(BEHAVIOR_LOG_FUNC, (logdata) => this._behaviorLog(logdata, page.url(), workerid));
      await this.browser.addInitScript(page, behaviors + `;\nself.__bx_behaviors.init(${this.params.behaviorOpts});`);
    }
  }

  async crawlPage(opts) {
    await this.writeStats();

    const {page, cdp, data, workerid} = opts;

    const {url} = data;

    const logDetails = {page: url, workerid};
    data.logDetails = logDetails;
    data.workerid = workerid;

    if (!this.isInScope(data, logDetails)) {
      logger.info("Page no longer in scope", data);
      return true;
    }

    // run custom driver here
    await this.driver({page, data, crawler: this});

    data.title = await page.title();

    if (this.params.screenshot) {
      if (!data.isHTMLPage) {
        logger.debug("Skipping screenshots for non-HTML page", logDetails);
      }
      const archiveDir = path.join(this.collDir, "archive");
      const screenshots = new Screenshots({browser: this.browser, page, url, directory: archiveDir});
      if (this.params.screenshot.includes("view")) {
        await screenshots.take();
      }
      if (this.params.screenshot.includes("fullPage")) {
        await screenshots.takeFullPage();
      }
      if (this.params.screenshot.includes("thumbnail")) {
        await screenshots.takeThumbnail();
      }
    }

    if (this.params.text && data.isHTMLPage) {
      const result = await cdp.send("DOM.getDocument", {"depth": -1, "pierce": true});
      data.text = await new TextExtract(result).parseTextFromDom();
    }

    data.loadState = LoadState.EXTRACTION_DONE;

    if (this.params.behaviorOpts) {
      if (!data.isHTMLPage) {
        logger.debug("Skipping behaviors for non-HTML page", logDetails, "behavior");
      } else if (data.skipBehaviors) {
        logger.info("Skipping behaviors for slow page", logDetails, "behavior");
      } else {
        const res = await timedRun(
          this.runBehaviors(page, cdp, data.filteredFrames, logDetails),
          this.params.behaviorTimeout,
          "Behaviors timed out",
          logDetails,
          "behavior"
        );

        if (res && res.length) {
          logger.info("Behaviors finished", {finished: res.length, ...logDetails}, "behavior");
          data.loadState = LoadState.BEHAVIORS_DONE;
        }
      }
    }

    if (this.params.pageExtraDelay) {
      logger.info(`Waiting ${this.params.pageExtraDelay} seconds before moving on to next page`, logDetails);
      await sleep(this.params.pageExtraDelay);
    }

    return true;
  }

  async pageFinished(data) {
    await this.writePage(data);

    // if page loaded, considered page finished successfully
    // (even if behaviors timed out)
    const { loadState, logDetails } = data;

    if (data.loadState >= LoadState.FULL_PAGE_LOADED) {
      logger.info("Page Finished", {loadState, ...logDetails}, "pageStatus");

      await this.crawlState.markFinished(data.url);

      if (this.healthChecker) {
        this.healthChecker.resetErrors();
      }
    } else {
      logger.warn("Page Load Failed", {loadState, ...logDetails}, "pageStatus");

      await this.crawlState.markFailed(data.url);

      if (this.healthChecker) {
        this.healthChecker.incError();
      }
    }

    await this.serializeConfig();

    await this.checkLimits();
  }

  async teardownPage({workerid}) {
    if (this.screencaster) {
      await this.screencaster.stopById(workerid);
    }
  }

  async workerIdle(workerid) {
    if (this.screencaster) {
      //logger.debug("End Screencast", {workerid}, "screencast");
      await this.screencaster.stopById(workerid, true);
    }
  }

  async runBehaviors(page, cdp, frames, logDetails) {
    try {
      frames = frames || page.frames();

      logger.info("Running behaviors", {frames: frames.length, frameUrls: frames.map(frame => frame.url()), ...logDetails}, "behavior");

      return await Promise.allSettled(
        frames.map(frame => this.browser.evaluateWithCLI(page, frame, cdp, "self.__bx_behaviors.run();", logDetails, "behavior"))
      );

    } catch (e) {
      logger.warn("Behavior run failed", {...errJSON(e), ...logDetails}, "behavior");
      return null;
    }
  }

  async shouldIncludeFrame(frame, logDetails) {
    if (!frame.parentFrame()) {
      return frame;
    }

    const frameUrl = frame.url();

    const frameElem = await frame.frameElement();

    const tagName = await frame.evaluate(e => e.tagName, frameElem);

    if (tagName !== "IFRAME" && tagName !== "FRAME") {
      logger.debug("Skipping processing non-frame object", {tagName, frameUrl, ...logDetails}, "behavior");
      return null;
    }

    let res;

    if (frameUrl === "about:blank") {
      res = false;
    } else {
      res = !this.adBlockRules.isAdUrl(frameUrl);
    }

    if (!res) {
      logger.debug("Skipping processing frame", {frameUrl, ...logDetails}, "behavior");
    }

    return res ? frame : null;
  }

  async getInfoString() {
    const packageFileJSON = JSON.parse(await fsp.readFile("../app/package.json"));
    const warcioPackageJSON = JSON.parse(await fsp.readFile("/app/node_modules/warcio/package.json"));
    const pywbVersion = "0.0";//child_process.execSync("pywb -V", {encoding: "utf8"}).trim().split(" ")[1];

    return `Browsertrix-Crawler ${packageFileJSON.version} (with warcio.js ${warcioPackageJSON.version} pywb ${pywbVersion})`;
  }

  async createWARCInfo(filename) {
    const warcVersion = "WARC/1.0";
    const type = "warcinfo";

    const info = {
      "software": this.infoString,
      "format": "WARC File Format 1.0"
    };

    const warcInfo = {...info, ...this.params.warcInfo, };
    const record = await warcio.WARCRecord.createWARCInfo({filename, type, warcVersion}, warcInfo);
    const buffer = await warcio.WARCSerializer.serialize(record, {gzip: true});
    return buffer;
  }

  async checkLimits() {
    let interrupt = false;

    const dir = path.join(this.collDir, "archive");
    const size = await getDirSize(dir);

    await this.crawlState.setArchiveSize(size);

    if (this.params.sizeLimit) {
      if (size >= this.params.sizeLimit) {
        logger.info(`Size threshold reached ${size} >= ${this.params.sizeLimit}, stopping`);
        interrupt = true;
        this.clearOnExit = true;
      }
    }

    if (this.params.timeLimit) {
      const elapsed = secondsElapsed(this.startTime);
      if (elapsed >= this.params.timeLimit) {
        logger.info(`Time threshold reached ${elapsed} > ${this.params.timeLimit}, stopping`);
        interrupt = true;
      }
    }

    if (this.params.diskUtilization) {
      // Check that disk usage isn't already above threshold
      const diskUsage = await getDiskUsage();
      const usedPercentage = parseInt(diskUsage["Use%"].slice(0, -1));
      if (usedPercentage >= this.params.diskUtilization) {
        logger.info(`Disk utilization threshold reached ${usedPercentage}% > ${this.params.diskUtilization}%, stopping`);
        interrupt = true;
      }

      // Check that disk usage isn't likely to cross threshold
      const kbUsed = parseInt(diskUsage["Used"]);
      const kbTotal = parseInt(diskUsage["1K-blocks"]);
      let kbArchiveDirSize = Math.floor(size/1024);
      if (this.params.combineWARC && this.params.generateWACZ) {
        kbArchiveDirSize *= 4;
      } else if (this.params.combineWARC || this.params.generateWACZ) {
        kbArchiveDirSize *= 2;
      }

      const projectedTotal = kbUsed + kbArchiveDirSize;
      const projectedUsedPercentage = Math.floor(kbTotal/projectedTotal);
      if (projectedUsedPercentage >= this.params.diskUtilization) {
        logger.info(`Disk utilization projected to reach threshold ${projectedUsedPercentage}% > ${this.params.diskUtilization}%, stopping`);
        interrupt = true;
      }
    }

    if (interrupt) {
      this.gracefulFinish();
    }
  }

  gracefulFinish() {
    this.interrupted = true;
    logger.info("Crawler interrupted, gracefully finishing current pages");
    if (!this.params.waitOnDone) {
      this.finalExit = true;
    }
  }

  prepareForExit(markDone = true) {
    if (!markDone) {
      this.params.waitOnDone = false;
      this.clearOnExit = true;
      logger.info("SIGNAL: Preparing for exit of this crawler instance only");
    } else {
      logger.info("SIGNAL: Preparing for final exit of all crawlers");
      this.finalExit = true;
    }
  }

  async serializeAndExit() {
    await this.serializeConfig();
    process.exit(0);
  }

  async crawl() {
    if (this.params.healthCheckPort) {
      this.healthChecker = new HealthChecker(this.params.healthCheckPort, this.params.workers);
    }

    try {
      const driverUrl = new URL(this.params.driver, import.meta.url);
      this.driver = (await import(driverUrl)).default;
    } catch(e) {
      logger.warn(`Error importing driver ${this.params.driver}`, e);
      return;
    }

    await this.initCrawlState();

    let initState = await this.crawlState.getStatus();

    while (initState === "debug") {
      logger.info("Paused for debugging, will continue after manual resume");

      await sleep(60);

      initState = await this.crawlState.getStatus();
    }

    // if already done, don't crawl anymore
    if (initState === "done") {
      this.done = true;

      if (this.params.waitOnDone) {
        logger.info("Already done, waiting for signal to exit...");

        // wait forever until signal
        await new Promise(() => {});
      }

      return;
    }

    if (this.params.generateWACZ) {
      this.storage = initStorage();
    }

    if (POST_CRAWL_STATES.includes(initState)) {
      logger.info("crawl already finished, running post-crawl tasks", {state: initState});
      await this.postCrawl();
      return;
    } else if (await this.crawlState.isCrawlStopped()) {
      logger.info("crawl stopped, running post-crawl tasks");
      await this.postCrawl();
      return;
    }

    await this.crawlState.setStatus("running");

    if (this.params.state) {
      await this.crawlState.load(this.params.state, this.params.scopedSeeds, true);
    }

    await this.initPages();

    this.adBlockRules = new AdBlockRules(this.captureBasePrefix, this.params.adBlockMessage);

    if (this.params.blockRules && this.params.blockRules.length) {
      this.blockRules = new BlockRules(this.params.blockRules, this.captureBasePrefix, this.params.blockMessage);
    }

    this.screencaster = this.initScreenCaster();

    if (this.params.originOverride.length) {
      this.originOverride = new OriginOverride(this.params.originOverride);
    }

    for (let i = 0; i < this.params.scopedSeeds.length; i++) {
      const seed = this.params.scopedSeeds[i];
      if (!await this.queueUrl(i, seed.url, 0, 0)) {
        if (this.limitHit) {
          break;
        }
      }

      if (seed.sitemap) {
        await this.parseSitemap(seed.sitemap, i);
      }
    }

    await this.browser.launch({
      profileUrl: this.params.profile,
      headless: this.params.headless,
      emulateDevice: this.emulateDevice,
      chromeOptions: {
        proxy: false,//!process.env.NO_PROXY,
        userAgent: this.emulateDevice.userAgent,
        extraArgs: this.extraChromeArgs()
      }
    });

    //const archiveDir = path.join(this.collDir, "archive");

    // --------------
    // Run Crawl Here!
    await runWorkers(this, this.params.workers, this.maxPageTime, this.collDir);
    // --------------

    await this.serializeConfig(true);

    await this.browser.close();

    if (this.pagesFH) {
      await this.pagesFH.sync();
      await this.pagesFH.close();
    }

    await this.writeStats(true);

    // extra wait for all resources to land into WARCs
    // now happens at end of each page
    // await this.awaitPendingClear();

    await this.postCrawl();
  }

  async postCrawl() {
    if (this.params.combineWARC) {
      await this.combineWARC();
    }

    if (this.params.generateCDX) {
      logger.info("Generating CDX");
<<<<<<< HEAD
      await fsp.mkdir(path.join(this.collDir, "indexes"), {recursive: true});
      await this.awaitProcess(child_process.spawn("wb-manager", ["reindex", this.params.collection], {cwd: this.params.cwd}));
=======
      await this.crawlState.setStatus("generate-cdx");
      const indexResult = await this.awaitProcess(child_process.spawn("wb-manager", ["reindex", this.params.collection], {cwd: this.params.cwd}));
      if (indexResult === 0) {
        logger.debug("Indexing complete, CDX successfully created");
      } else {
        logger.error("Error indexing and generating CDX", {"status code": indexResult});
      }
>>>>>>> c7dc504c
    }

    await this.closeLog();

    if (this.params.generateWACZ && (!this.interrupted || this.finalExit || this.clearOnExit)) {
      await this.generateWACZ();

      if (this.clearOnExit) {
        logger.info(`Clearing ${this.collDir} before exit`);
        try {
          fs.rmSync(this.collDir, { recursive: true, force: true });
        } catch(e) {
          logger.warn(`Unable to clear ${this.collDir} before exit`, e);
        }
      }
    }

    if (this.params.waitOnDone && (!this.interrupted || this.finalExit)) {
      this.done = true;
      logger.info("All done, waiting for signal...");
      await this.crawlState.setStatus("done");

      // wait forever until signal
      await new Promise(() => {});
    }
  }

  async closeLog() {
    // close file-based log
    logger.setExternalLogStream(null);
    try {
      await new Promise(resolve => this.logFH.close(() => resolve()));
    } catch (e) {
      // ignore
    }
  }

  async generateWACZ() {
    logger.info("Generating WACZ");
    await this.crawlState.setStatus("generate-wacz");

    const archiveDir = path.join(this.collDir, "archive");

    // Get a list of the warcs inside
    const warcFileList = await fsp.readdir(archiveDir);

    // is finished (>0 pages and all pages written)
    const isFinished = await this.crawlState.isFinished();

    logger.info(`Num WARC Files: ${warcFileList.length}`);
    if (!warcFileList.length) {
      // if finished, just return
      if (isFinished) {
        return;
      }
      // if stopped, won't get anymore data, so consider failed
      if (await this.crawlState.isCrawlStopped()) {
        await this.crawlState.setStatus("failed");
      }
      logger.fatal("No WARC Files, assuming crawl failed");
    }

    // Build the argument list to pass to the wacz create command
    const waczFilename = this.params.collection.concat(".wacz");
    const waczPath = path.join(this.collDir, waczFilename);

    const createArgs = [
      "create",
      "--split-seeds",
      "-o", waczPath,
      "--pages", this.pagesFile,
      "--log-directory", this.logDir
    ];

    if (process.env.WACZ_SIGN_URL) {
      createArgs.push("--signing-url");
      createArgs.push(process.env.WACZ_SIGN_URL);
      if (process.env.WACZ_SIGN_TOKEN) {
        createArgs.push("--signing-token");
        createArgs.push(process.env.WACZ_SIGN_TOKEN);
      }
    }

    if (this.params.title) {
      createArgs.push("--title");
      createArgs.push(this.params.title);
    }

    if (this.params.description) {
      createArgs.push("--desc");
      createArgs.push(this.params.description);
    }

    createArgs.push("-f");

    warcFileList.forEach((val, index) => createArgs.push(path.join(archiveDir, val))); // eslint-disable-line  no-unused-vars

    // create WACZ
    const waczResult = await this.awaitProcess(child_process.spawn("wacz" , createArgs));

    if (waczResult !== 0) {
      logger.error("Error creating WACZ", {"status code": waczResult});
      logger.fatal("Unable to write WACZ successfully");
    }

    logger.debug(`WACZ successfully generated and saved to: ${waczPath}`);

    // Verify WACZ
    /*
    const validateArgs = ["validate"];
    validateArgs.push("-f");
    validateArgs.push(waczPath);

    const waczVerifyResult = await this.awaitProcess(child_process.spawn("wacz", validateArgs));

    if (waczVerifyResult !== 0) {
      console.log("validate", waczVerifyResult);
      logger.fatal("Unable to verify WACZ created successfully");
    }
*/
    if (this.storage) {
      await this.crawlState.setStatus("uploading-wacz");
      const filename = process.env.STORE_FILENAME || "@ts-@id.wacz";
      const targetFilename = interpolateFilename(filename, this.crawlId);

      await this.storage.uploadCollWACZ(waczPath, targetFilename, isFinished);
    }
  }

  awaitProcess(proc) {
    let stdout = [];
    let stderr = [];

    proc.stdout.on("data", (data) => {
      stdout.push(data.toString());
    });

    proc.stderr.on("data", (data) => {
      stderr.push(data.toString());
    });

    return new Promise((resolve) => {
      proc.on("close", (code) => {
        if (stdout.length) {
          logger.debug(stdout.join("\n"));
        }
        if (stderr.length && this.params.logging.includes("debug")) {
          logger.error(stderr.join("\n"));
        }
        resolve(code);
      });
    });
  }

  logMemory() {
    const memUsage = process.memoryUsage();
    const { heapUsed, heapTotal } = memUsage;
    this.maxHeapUsed = Math.max(this.maxHeapUsed || 0, heapUsed);
    this.maxHeapTotal = Math.max(this.maxHeapTotal || 0, heapTotal);
    logger.debug("Memory", {maxHeapUsed: this.maxHeapUsed, maxHeapTotal: this.maxHeapTotal, ...memUsage}, "memory");
  }

  async writeStats(toFile=false) {
    if (!this.params.logging.includes("stats")) {
      return;
    }

    const realSize = await this.crawlState.queueSize();
    const pendingList = await this.crawlState.getPendingList();
    const done = await this.crawlState.numDone();
    const failed = await this.crawlState.numFailed();
    const total = realSize + pendingList.length + done;
    const limit = {max: this.pageLimit || 0, hit: this.limitHit};
    const stats = {
      "crawled": done,
      "total": total,
      "pending": pendingList.length,
      "failed": failed,
      "limit": limit,
      "pendingPages": pendingList.map(x => JSON.stringify(x))
    };

    logger.info("Crawl statistics", stats, "crawlStatus");
    this.logMemory();

    if (toFile && this.params.statsFilename) {
      try {
        await fsp.writeFile(this.params.statsFilename, JSON.stringify(stats, null, 2));
      } catch (err) {
        logger.warn("Stats output failed", err);
      }
    }
  }

  async loadPage(page, data, selectorOptsList = DEFAULT_SELECTORS) {
    const {url, seedId, depth, extraHops = 0} = data;

    const logDetails = data.logDetails;

    const failCrawlOnError = ((depth === 0) && this.params.failOnFailedSeed);

    let isHTMLPage = await timedRun(
      this.isHTML(url),
      FETCH_TIMEOUT_SECS,
      "HEAD request to determine if URL is HTML page timed out",
      logDetails
    );

    // if (!isHTMLPage) {
    //   try {
    //     const captureResult = await timedRun(
    //       this.directFetchCapture(url),
    //       FETCH_TIMEOUT_SECS,
    //       "Direct fetch capture attempt timed out",
    //       logDetails
    //     );
    //     if (captureResult) {
    //       logger.info("Direct fetch successful", {url, ...logDetails}, "fetch");
    //       return;
    //     }
    //   } catch (e) {
    //     console.log(e);
    //     // ignore failed direct fetch attempt, do browser-based capture
    //   }
    // }

    let ignoreAbort = false;

    // Detect if ERR_ABORTED is actually caused by trying to load a non-page (eg. downloadable PDF),
    // if so, don't report as an error
    page.once("requestfailed", (req) => {
      ignoreAbort = shouldIgnoreAbort(req);
    });

    if (isHTMLPage) {
      page.once("domcontentloaded", () => {
        data.loadState = LoadState.CONTENT_LOADED;
      });
    }

    const gotoOpts = isHTMLPage ? this.gotoOpts : {waitUntil: "domcontentloaded"};

    logger.info("Awaiting page load", logDetails);

    try {
      const resp = await page.goto(url, gotoOpts);

      // Handle 4xx or 5xx response as a page load error
      const statusCode = resp.status();
      if (statusCode.toString().startsWith("4") || statusCode.toString().startsWith("5")) {
        if (failCrawlOnError) {
          logger.fatal("Seed Page Load Error, failing crawl", {statusCode, ...logDetails});
        } else {
          logger.error("Page Load Error, skipping page", {statusCode, ...logDetails});
          throw new Error(`Page ${url} returned status code ${statusCode}`);
        }
      }

      const contentType = await this.browser.responseHeader(resp, "content-type");

      isHTMLPage = this.isHTMLContentType(contentType);

    } catch (e) {
      let msg = e.message || "";
      if (!msg.startsWith("net::ERR_ABORTED") || !ignoreAbort) {
        if (e.name === "TimeoutError") {
          if (data.loadState !== LoadState.CONTENT_LOADED) {
            if (failCrawlOnError) {
              logger.fatal("Seed Page Load Timeout, failing crawl", {msg, ...logDetails});
            } else {
              logger.error("Page Load Timeout, skipping page", {msg, ...logDetails});
              throw e;
            }
          } else {
            logger.warn("Page Loading Slowly, skipping behaviors", {msg, ...logDetails});
            data.skipBehaviors = true;
          }
        } else {
          if (failCrawlOnError) {
            logger.fatal("Seed Page Load Timeout, failing crawl", {msg, ...logDetails});
          } else {
            logger.error("Page Load Error, skipping page", {msg, ...logDetails});
            throw e;
          }
        }
      }
    }

    data.loadState = LoadState.FULL_PAGE_LOADED;

    data.isHTMLPage = isHTMLPage;

    if (isHTMLPage) {
      let frames = await page.frames();
      frames = await Promise.allSettled(frames.map((frame) => this.shouldIncludeFrame(frame, logDetails)));

      data.filteredFrames = frames.filter((x) => x.status === "fulfilled" && x.value).map(x => x.value);

      //data.filteredFrames = await page.frames().filter(frame => this.shouldIncludeFrame(frame, logDetails));
    } else {
      data.filteredFrames = [];
    }

    if (!isHTMLPage) {
      logger.debug("Skipping link extraction for non-HTML page", logDetails);
      return;
    }

    const seed = this.params.scopedSeeds[seedId];

    await this.checkCF(page, logDetails);

    await this.netIdle(page, logDetails);

    // skip extraction if at max depth
    if (seed.isAtMaxDepth(depth) || !selectorOptsList) {
      return;
    }

    logger.debug("Extracting links");

    for (const opts of selectorOptsList) {
      const links = await this.extractLinks(page, data.filteredFrames, opts, logDetails);
      await this.queueInScopeUrls(seedId, links, depth, extraHops, logDetails);
    }
  }

  async netIdle(page, details) {
    if (!this.params.netIdleWait) {
      return;
    }
    // in case page starts loading via fetch/xhr immediately after page load,
    // we want to ensure we don't exit too early
    await sleep(0.5);

    try {
      await this.browser.waitForNetworkIdle(page, {timeout: this.params.netIdleWait * 1000});
    } catch (e) {
      logger.debug("waitForNetworkIdle timed out, ignoring", details);
      // ignore, continue
    }
  }

  async extractLinks(page, frames, {selector = "a[href]", extract = "href", isAttribute = false} = {}, logDetails) {
    const results = [];

    const loadProp = (options) => {
      const { selector, extract } = options;
      return [...document.querySelectorAll(selector)].map(elem => elem[extract]);
    };

    const loadAttr = (options) => {
      const { selector, extract } = options;
      return [...document.querySelectorAll(selector)].map(elem => elem.getAttribute(extract));
    };

    const loadFunc = isAttribute ? loadAttr : loadProp;

    frames = frames || page.frames();

    try {
      const linkResults = await Promise.allSettled(
        frames.map(frame => timedRun(
          frame.evaluate(loadFunc, {selector, extract}),
          PAGE_OP_TIMEOUT_SECS,
          "Link extraction timed out",
          logDetails,
        ))
      );

      if (linkResults) {
        let i = 0;
        for (const linkResult of linkResults) {
          if (!linkResult) {
            logger.warn("Link Extraction timed out in frame", {frameUrl: frames[i].url, ...logDetails});
            continue;
          }
          if (!linkResult.value) continue;
          for (const link of linkResult.value) {
            results.push(link);
          }
          i++;
        }
      }

    } catch (e) {
      logger.warn("Link Extraction failed", e);
    }
    return results;
  }

  async queueInScopeUrls(seedId, urls, depth, extraHops = 0, logDetails = {}) {
    try {
      depth += 1;

      // new number of extra hops, set if this hop is out-of-scope (oos)
      const newExtraHops = extraHops + 1;

      for (const possibleUrl of urls) {
        const res = this.isInScope({url: possibleUrl, extraHops: newExtraHops, depth, seedId}, logDetails);

        if (!res) {
          continue;
        }

        const {url, isOOS} = res;

        if (url) {
          await this.queueUrl(seedId, url, depth, isOOS ? newExtraHops : extraHops);
        }
      }
    } catch (e) {
      logger.error("Queuing Error", e);
    }
  }

  async checkCF(page, logDetails) {
    try {
      logger.debug("Check CF Blocking", logDetails);

      while (await timedRun(
        page.$("div.cf-browser-verification.cf-im-under-attack"),
        PAGE_OP_TIMEOUT_SECS
      )) {
        logger.debug("Cloudflare Check Detected, waiting for reload...", logDetails);
        await sleep(5.5);
      }
    } catch (e) {
      //logger.warn("Check CF failed, ignoring");
    }
  }

  async queueUrl(seedId, url, depth, extraHops = 0) {
    logger.debug(`Queuing url ${url}`);
    if (this.limitHit) {
      return false;
    }

    if (this.pageLimit > 0 && (await this.crawlState.numSeen() >= this.pageLimit)) {
      this.limitHit = true;
      return false;
    }

    if (await this.crawlState.has(url)) {
      return false;
    }

    //await this.crawlState.add(url);
    await this.crawlState.addToQueue({url, seedId, depth, extraHops});
    return true;
  }

  async initPages() {
    try {
      let createNew = false;

      // create pages dir if doesn't exist and write pages.jsonl header
      if (fs.existsSync(this.pagesDir) != true){
        await fsp.mkdir(this.pagesDir);
        createNew = true;
      }

      this.pagesFH = await fsp.open(this.pagesFile, "a");

      if (createNew) {
        const header = {"format": "json-pages-1.0", "id": "pages", "title": "All Pages"};
        if (this.params.text) {
          header["hasText"] = true;
          logger.debug("Text Extraction: Enabled");
        } else {
          header["hasText"] = false;
          logger.debug("Text Extraction: Disabled");
        }
        const header_formatted = JSON.stringify(header).concat("\n");
        await this.pagesFH.writeFile(header_formatted);
      }

    } catch(err) {
      logger.error("pages/pages.jsonl creation failed", err);
    }
  }

  async writePage({pageid, url, depth, title, text, loadState}) {
    const row = {id: pageid, url, title, loadState};

    if (depth === 0) {
      row.seed = true;
    }

    if (text !== null) {
      row.text = text;
    }

    const processedRow = JSON.stringify(row) + "\n";
    try {
      await this.pagesFH.writeFile(processedRow);
    } catch (err) {
      logger.warn("pages/pages.jsonl append failed", err);
    }
  }

  resolveAgent(urlParsed) {
    return urlParsed.protocol === "https:" ? HTTPS_AGENT : HTTP_AGENT;
  }

  async isHTML(url) {
    try {
      const resp = await fetch(url, {
        method: "HEAD",
        headers: this.headers,
        agent: this.resolveAgent
      });
      if (resp.status !== 200) {
        logger.debug(`Skipping HEAD check ${url}, invalid status ${resp.status}`);
        return true;
      }

      return this.isHTMLContentType(resp.headers.get("Content-Type"));

    } catch(e) {
      // can't confirm not html, so try in browser
      logger.debug("HEAD request failed", {...e, url});
      return true;
    }
  }

  isHTMLContentType(contentType) {
    // just load if no content-type
    if (!contentType) {
      return true;
    }

    const mime = contentType.split(";")[0];

    if (HTML_TYPES.includes(mime)) {
      return true;
    }

    return false;
  }

<<<<<<< HEAD
  // async directFetchCapture(url) {
  //   const abort = new AbortController();
  //   const signal = abort.signal;
  //   const resp = await fetch(this.capturePrefix + url, {signal, headers: this.headers, redirect: "manual"});
  //   abort.abort();
  //   return resp.status === 200 && !resp.headers.get("set-cookie");
  // }

  // async awaitPendingClear() {
  //   logger.info("Waiting to ensure pending data is written to WARCs...");

  //   const redis = await initRedis("redis://localhost/0");

  //   while (!this.interrupted) {
  //     try {
  //       const count = Number(await redis.get(`pywb:${this.params.collection}:pending`) || 0);
  //       if (count <= 0) {
  //         break;
  //       }
  //       logger.debug("Waiting for pending requests to finish", {numRequests: count});
  //     } catch (e) {
  //       break;
  //     }

  //     await sleep(1);
  //   }
  // }
=======
  async directFetchCapture(url) {
    const abort = new AbortController();
    const signal = abort.signal;
    const resp = await fetch(this.capturePrefix + url, {signal, headers: this.headers, redirect: "manual"});
    abort.abort();
    return resp.status === 200 && !resp.headers.get("set-cookie");
  }

  async awaitPendingClear() {
    logger.info("Waiting to ensure pending data is written to WARCs...");
    await this.crawlState.setStatus("pending-wait");

    const redis = await initRedis("redis://localhost/0");

    while (!this.interrupted) {
      try {
        const count = Number(await redis.get(`pywb:${this.params.collection}:pending`) || 0);
        if (count <= 0) {
          break;
        }
        logger.debug("Waiting for pending requests to finish", {numRequests: count});
      } catch (e) {
        break;
      }

      await sleep(1);
    }
  }
>>>>>>> c7dc504c

  async parseSitemap(url, seedId) {
    const sitemapper = new Sitemapper({
      url,
      timeout: 15000,
      requestHeaders: this.headers
    });

    try {
      const { sites } = await sitemapper.fetch();
      await this.queueInScopeUrls(seedId, sites, 0);
    } catch(e) {
      logger.warn("Error fetching sites from sitemap", e);
    }
  }

  async combineWARC() {
    logger.info("Generating Combined WARCs");
    await this.crawlState.setStatus("generate-warc");

    // Get the list of created Warcs
    const warcLists = await fsp.readdir(path.join(this.collDir, "archive"));

    logger.debug(`Combining ${warcLists.length} WARCs...`);

    const fileSizeObjects = []; // Used to sort the created warc by fileSize

    // Go through a list of the created works and create an array sorted by their filesize with the largest file first.
    for (let i = 0; i < warcLists.length; i++) {
      const fileName = path.join(this.collDir, "archive", warcLists[i]);
      const fileSize = await getFileSize(fileName);
      fileSizeObjects.push({"fileSize": fileSize, "fileName": fileName});
      fileSizeObjects.sort((a, b) => b.fileSize - a.fileSize);
    }

    const generatedCombinedWarcs = [];

    // Used to name combined warcs, default to -1 for first increment
    let combinedWarcNumber = -1;

    // write combine WARC to collection root
    let combinedWarcFullPath = "";

    // fileHandler
    let fh = null;

    // Iterate through the sorted file size array.
    for (let j = 0; j < fileSizeObjects.length; j++) {

      // if need to rollover to new warc
      let doRollover = false;

      // set to true for first warc
      if (combinedWarcNumber < 0) {
        doRollover = true;
      } else {
        // Check the size of the existing combined warc.
        const currentCombinedWarcSize = await getFileSize(combinedWarcFullPath);

        //  If adding the current warc to the existing combined file creates a file smaller than the rollover size add the data to the combinedWarc
        const proposedWarcSize = fileSizeObjects[j].fileSize + currentCombinedWarcSize;

        doRollover = (proposedWarcSize >= this.params.rolloverSize);
      }

      if (doRollover) {
        // If adding the current warc to the existing combined file creates a file larger than the rollover size do the following:
        // 1. increment the combinedWarcNumber
        // 2. create the name of the new combinedWarcFile
        // 3. Write the header out to the new file
        // 4. Write out the current warc data to the combinedFile
        combinedWarcNumber = combinedWarcNumber + 1;

        const combinedWarcName = `${this.params.collection}_${combinedWarcNumber}.warc.gz`;

        // write combined warcs to root collection dir as they're output of a collection (like wacz)
        combinedWarcFullPath = path.join(this.collDir, combinedWarcName);

        if (fh) {
          fh.end();
        }

        fh = fs.createWriteStream(combinedWarcFullPath, {flags: "a"});

        generatedCombinedWarcs.push(combinedWarcName);

        const warcBuffer = await this.createWARCInfo(combinedWarcName);
        fh.write(warcBuffer);
      }

      logger.debug(`Appending WARC ${fileSizeObjects[j].fileName}`);

      const reader = fs.createReadStream(fileSizeObjects[j].fileName);

      const p = new Promise((resolve) => {
        reader.on("end", () => resolve());
      });

      reader.pipe(fh, {end: false});

      await p;
    }

    if (fh) {
      await fh.end();
    }

    logger.debug(`Combined WARCs saved as: ${generatedCombinedWarcs}`);
  }

  async serializeConfig(done = false) {
    switch (this.params.saveState) {
    case "never":
      return;

    case "partial":
      if (!done) {
        return;
      }
      if (await this.crawlState.isFinished()) {
        return;
      }
      break;

    case "always":
    default:
      break;
    }

    const now = new Date();

    if (!done) {
      // if not done, save state only after specified interval has elapsed
      if (secondsElapsed(this.lastSaveTime, now) < this.params.saveStateInterval) {
        return;
      }
    }

    this.lastSaveTime = now.getTime();

    const ts = now.toISOString().slice(0,19).replace(/[T:-]/g, "");

    const crawlDir = path.join(this.collDir, "crawls");

    await fsp.mkdir(crawlDir, {recursive: true});

    const filenameOnly = `crawl-${ts}-${this.params.crawlId}.yaml`;

    const filename = path.join(crawlDir, filenameOnly);

    const state = await this.crawlState.serialize();

    if (this.origConfig) {
      this.origConfig.state = state;
    }
    const res = yaml.dump(this.origConfig, {lineWidth: -1});
    try {
      logger.info(`Saving crawl state to: ${filename}`);
      await fsp.writeFile(filename, res);
    } catch (e) {
      logger.error(`Failed to write save state file: ${filename}`, e);
      return;
    }

    this.saveStateFiles.push(filename);

    if (this.saveStateFiles.length > this.params.saveStateHistory) {
      const oldFilename = this.saveStateFiles.shift();
      logger.info(`Removing old save-state: ${oldFilename}`);
      try {
        await fsp.unlink(oldFilename);
      } catch (e) {
        logger.error(`Failed to delete old save state file: ${oldFilename}`);
      }
    }

    if (this.storage && done && this.params.saveState === "always") {
      const targetFilename = interpolateFilename(filenameOnly, this.crawlId);

      await this.storage.uploadFile(filename, targetFilename);
    }
  }
}

function shouldIgnoreAbort(req) {
  try {
    const failure = req.failure() && req.failure().errorText;
    if (failure !== "net::ERR_ABORTED" || req.resourceType() !== "document") {
      return false;
    }

    const resp = req.response();
    const headers = resp && resp.headers();

    if (!headers) {
      return false;
    }

    if (headers["content-disposition"] || 
       (headers["content-type"] && !headers["content-type"].startsWith("text/"))) {
      return true;
    }
  } catch (e) {
    return false;
  }
}
<|MERGE_RESOLUTION|>--- conflicted
+++ resolved
@@ -788,10 +788,7 @@
 
     if (this.params.generateCDX) {
       logger.info("Generating CDX");
-<<<<<<< HEAD
       await fsp.mkdir(path.join(this.collDir, "indexes"), {recursive: true});
-      await this.awaitProcess(child_process.spawn("wb-manager", ["reindex", this.params.collection], {cwd: this.params.cwd}));
-=======
       await this.crawlState.setStatus("generate-cdx");
       const indexResult = await this.awaitProcess(child_process.spawn("wb-manager", ["reindex", this.params.collection], {cwd: this.params.cwd}));
       if (indexResult === 0) {
@@ -799,7 +796,6 @@
       } else {
         logger.error("Error indexing and generating CDX", {"status code": indexResult});
       }
->>>>>>> c7dc504c
     }
 
     await this.closeLog();
@@ -1341,7 +1337,6 @@
     return false;
   }
 
-<<<<<<< HEAD
   // async directFetchCapture(url) {
   //   const abort = new AbortController();
   //   const signal = abort.signal;
@@ -1352,6 +1347,7 @@
 
   // async awaitPendingClear() {
   //   logger.info("Waiting to ensure pending data is written to WARCs...");
+  //   await this.crawlState.setStatus("pending-wait");
 
   //   const redis = await initRedis("redis://localhost/0");
 
@@ -1369,36 +1365,6 @@
   //     await sleep(1);
   //   }
   // }
-=======
-  async directFetchCapture(url) {
-    const abort = new AbortController();
-    const signal = abort.signal;
-    const resp = await fetch(this.capturePrefix + url, {signal, headers: this.headers, redirect: "manual"});
-    abort.abort();
-    return resp.status === 200 && !resp.headers.get("set-cookie");
-  }
-
-  async awaitPendingClear() {
-    logger.info("Waiting to ensure pending data is written to WARCs...");
-    await this.crawlState.setStatus("pending-wait");
-
-    const redis = await initRedis("redis://localhost/0");
-
-    while (!this.interrupted) {
-      try {
-        const count = Number(await redis.get(`pywb:${this.params.collection}:pending`) || 0);
-        if (count <= 0) {
-          break;
-        }
-        logger.debug("Waiting for pending requests to finish", {numRequests: count});
-      } catch (e) {
-        break;
-      }
-
-      await sleep(1);
-    }
-  }
->>>>>>> c7dc504c
 
   async parseSitemap(url, seedId) {
     const sitemapper = new Sitemapper({
