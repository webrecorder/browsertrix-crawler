import child_process from "child_process";
import path from "path";
import fs from "fs";
import os from "os";
import fsp from "fs/promises";
import http from "http";
import url from "url";

import fetch from "node-fetch";
import { RedisCrawlState, MemoryCrawlState } from "./util/state.js";
import AbortController from "abort-controller";
import Sitemapper from "sitemapper";
import { v4 as uuidv4 } from "uuid";
import yaml from "js-yaml";

import * as warcio from "warcio";

import { TextExtract } from "./util/textextract.js";
import { initStorage, getFileSize, getDirSize, interpolateFilename } from "./util/storage.js";
import { ScreenCaster, WSTransport, RedisPubSubTransport } from "./util/screencaster.js";
import { Screenshots } from "./util/screenshots.js";
import { parseArgs } from "./util/argParser.js";
import { initRedis } from "./util/redis.js";
<<<<<<< HEAD
import { Logger } from "./util/logger.js";
import { WorkerPool } from "./util/worker.js";
=======
import { Logger, setExternalLogStream } from "./util/logger.js";
>>>>>>> ac5a7203

import { getBrowserExe, loadProfile, chromeArgs, getDefaultUA, evaluateWithCLI } from "./util/browser.js";

import { BEHAVIOR_LOG_FUNC, HTML_TYPES, DEFAULT_SELECTORS } from "./util/constants.js";

import { AdBlockRules, BlockRules } from "./util/blockrules.js";

// to ignore HTTPS error for HEAD check
import { Agent as HTTPAgent } from "http";
import { Agent as HTTPSAgent } from "https";

const HTTPS_AGENT = HTTPSAgent({
  rejectUnauthorized: false,
});

const HTTP_AGENT = HTTPAgent();

const behaviors = fs.readFileSync(new URL("./node_modules/browsertrix-behaviors/dist/behaviors.js", import.meta.url), {encoding: "utf8"});


// ============================================================================
export class Crawler {
  constructor() {
    const res = parseArgs();
    this.params = res.parsed;
    this.origConfig = res.origConfig;

    // root collections dir
    this.collDir = path.join(this.params.cwd, "collections", this.params.collection);
    this.logDir = path.join(this.collDir, "logs");
    this.logFilename = path.join(this.logDir, `crawl-${new Date().toISOString().replace(/[^\d]/g, "")}.log`);
    this.logFH = fs.createWriteStream(this.logFilename);

    const debugLogging = this.params.logging.includes("debug");
    this.logger = new Logger(debugLogging);
    this.logger.debug("Writing log to: " + this.logFilename, {}, "init");
    setExternalLogStream(this.logFH);

    this.headers = {};
    this.crawlState = null;

    this.emulateDevice = null;

    // pages file
    this.pagesFH = null;

    this.crawlId = process.env.CRAWL_ID || os.hostname();

    this.startTime = Date.now();

    // was the limit hit?
    this.limitHit = false;

    this.userAgent = "";

    this.saveStateFiles = [];
    this.lastSaveTime = 0;
    this.saveStateInterval = this.params.saveStateInterval * 1000;    

    if (this.params.profile) {
      this.logger.info(`With Browser Profile: ${this.params.profile}"`);
    }

    this.emulateDevice = this.params.emulateDevice;

    this.logger.info("Seeds", this.params.scopedSeeds);

    this.captureBasePrefix = `http://${process.env.PROXY_HOST}:${process.env.PROXY_PORT}/${this.params.collection}/record`;
    this.capturePrefix = process.env.NO_PROXY ? "" : this.captureBasePrefix + "/id_/";

    this.gotoOpts = {
      waitUntil: this.params.waitUntil,
      timeout: this.params.timeout
    };

    // pages directory
    this.pagesDir = path.join(this.collDir, "pages");

    // pages file
    this.pagesFile = path.join(this.pagesDir, "pages.jsonl");

    this.blockRules = null;
    this.adBlockRules = null;

    this.errorCount = 0;

    this.interrupted = false;
    this.finalExit = false;
    this.clearOnExit = false;

    this.done = false;

    this.behaviorLastLine = null;
  }

  configureUA() {
    // override userAgent
    if (this.params.userAgent) {

      if (this.emulateDevice) {
        this.emulateDevice.userAgent = this.params.userAgent;
      }

      this.userAgent = this.params.userAgent;
      return;
    }

    // if device set, it overrides the default Chrome UA
    if (this.emulateDevice) {
      this.userAgent = this.emulateDevice.userAgent;
    } else {
      this.userAgent = getDefaultUA();
    }

    // suffix to append to default userAgent
    if (this.params.userAgentSuffix) {
      this.userAgent += " " + this.params.userAgentSuffix;

      if (this.emulateDevice) {
        this.emulateDevice.userAgent += " " + this.params.userAgentSuffix;
      }
    }
  }

  async initCrawlState() {
    const redisUrl = this.params.redisStoreUrl;

    if (redisUrl) {
      if (!redisUrl.startsWith("redis://")) {
        this.logger.fatal("stateStoreUrl must start with redis:// -- Only redis-based store currently supported");
      }

      let redis;

      while (true) {
        try {
          redis = await initRedis(redisUrl);
          break;
        } catch (e) {
          //this.logger.fatal("Unable to connect to state store Redis: " + redisUrl);
          this.logger.warn(`Waiting for redis at ${redisUrl}`, {}, "state");
          await this.sleep(3);
        }
      }

      this.logger.info(`Storing state via Redis ${redisUrl} @ key prefix "${this.crawlId}"`, {}, "state");

      this.crawlState = new RedisCrawlState(redis, this.params.crawlId, this.params.behaviorTimeout + this.params.timeout, os.hostname());

    } else {
      this.logger.info("Storing state in memory", {}, "state");

      this.crawlState = new MemoryCrawlState();
    }

    if (this.params.saveState === "always" && this.params.saveStateInterval) {
      this.logger.info(`Saving crawl state every ${this.params.saveStateInterval} seconds, keeping last ${this.params.saveStateHistory} states`, {}, "state");
    }

    return this.crawlState;
  }

  initScreenCaster() {
    let transport;

    if (this.params.screencastPort) {
      transport = new WSTransport(this.params.screencastPort);
      this.logger.debug(`Screencast server started on: ${this.params.screencastPort}`, {}, "screencast");
    } else if (this.params.redisStoreUrl && this.params.screencastRedis) {
      transport = new RedisPubSubTransport(this.params.redisStoreUrl, this.crawlId);
      this.logger.debug("Screencast enabled via redis pubsub", {}, "screencast");
    }

    if (!transport) {
      return null;
    }

    return new ScreenCaster(transport, this.params.workers);
  }

  async bootstrap() {
    if (this.params.overwrite) {
      this.logger.info(`Clearing ${this.collDir} before starting`);
      try {
        fs.rmSync(this.collDir, { recursive: true, force: true });
      } catch(e) {
        this.logger.error(`Unable to clear ${this.collDir}`, e);
      }
    }

    const initRes = child_process.spawnSync("wb-manager", ["init", this.params.collection], {cwd: this.params.cwd});

    if (initRes.status) {
      this.logger.info("wb-manager init failed, collection likely already exists");
    }

    await fsp.mkdir(this.logDir, {recursive: true});

    let opts = {};
    let redisStdio;

    if (this.params.logging.includes("pywb")) {
      const pywbStderr = fs.openSync(path.join(this.logDir, "pywb.log"), "a");
      const stdio = [process.stdin, pywbStderr, pywbStderr];

      const redisStderr = fs.openSync(path.join(this.logDir, "redis.log"), "a");
      redisStdio = [process.stdin, redisStderr, redisStderr];

      opts = {stdio, cwd: this.params.cwd};
    } else {
      opts = {stdio: "ignore", cwd: this.params.cwd};
      redisStdio = "ignore";
    }

    this.browserExe = getBrowserExe();

    this.configureUA();

    this.headers = {"User-Agent": this.userAgent};

    const subprocesses = [];

    subprocesses.push(child_process.spawn("redis-server", {cwd: "/tmp/", stdio: redisStdio}));

    opts.env = {...process.env, COLL: this.params.collection, ROLLOVER_SIZE: this.params.rolloverSize};

    subprocesses.push(child_process.spawn("uwsgi", [new URL("uwsgi.ini", import.meta.url).pathname], opts));

    process.on("exit", () => {
      for (const proc of subprocesses) {
        proc.kill();
      }
    });

    child_process.spawn("socat", ["tcp-listen:9222,fork", "tcp:localhost:9221"]);

    if (!this.params.headless && !process.env.NO_XVFB) {
      child_process.spawn("Xvfb", [
        process.env.DISPLAY,
        "-listen",
        "tcp",
        "-screen",
        "0",
        process.env.GEOMETRY,
        "-ac",
        "+extension",
        "RANDR"
      ]);
    }
  }

  get puppeteerArgs() {
    // Puppeteer Options
    return {
      headless: this.params.headless,
      executablePath: this.browserExe,
      handleSIGINT: false,
      handleSIGTERM: false,
      handleSIGHUP: false,
      ignoreHTTPSErrors: true,
      args: chromeArgs(!process.env.NO_PROXY, this.userAgent, this.extraChromeArgs()),
      userDataDir: this.profileDir,
      defaultViewport: null,
      waitForInitialPage: false
    };
  }

  extraChromeArgs() {
    const args = [];
    if (this.params.lang) {
      args.push(`--accept-lang=${this.params.lang}`);
    }
    return args;
  }

  async run() {
    await this.bootstrap();

    let status;
    let exitCode = 0;

    try {
      await this.crawl();
      status = (!this.interrupted ? "done" : "interrupted");
    } catch(e) {
      this.logger.error("Crawl failed", e);
      exitCode = 9;
      status = "failing";
      if (await this.crawlState.incFailCount()) {
        status = "failed";
      }

    } finally {
      this.logger.info(`Crawl status: ${status}`);

      if (this.crawlState) {
        await this.crawlState.setStatus(status);
      }

      process.exit(exitCode);
    }
  }

  _behaviorLog({data, type}, pageUrl) {
    let behaviorLine;
    let message;
    let details;

    if (typeof(data) === "string") {
      message = data;
      details = {};
    } else {
      message = type === "info" ? "Behavior log" : "Behavior debug";
      details = typeof(data) === "object" ? data : {};
    }

    if (pageUrl) {
      details.page = pageUrl;
    }

    switch (type) {
    case "info":
      behaviorLine = JSON.stringify(data);
      if (behaviorLine != this._behaviorLastLine) {
        this.logger.info(message, details, "behaviorScript");
        this._behaviorLastLine = behaviorLine;
      }
      break;

    case "debug":
    default:
      this.logger.debug(message, details, "behaviorScript");
    }
  }

  isInScope({seedId, url, depth, extraHops} = {}) {
    const seed = this.params.scopedSeeds[seedId];

    return seed.isIncluded(url, depth, extraHops);
  }

  async crawlPage(opts) {
    await this.writeStats();

    const {page, data} = opts;
    const {url} = data;

    const logDetails = {page: url};

    if (!this.isInScope(data)) {
      this.logger.info("Page no longer in scope", data);
      return;
    }

    try {
      if (this.screencaster) {
        await this.screencaster.screencastTarget(page.target(), url);
      }

      if (this.emulateDevice) {
        await page.emulate(this.emulateDevice);
      }

      if (this.params.profile) {
        await page._client().send("Network.setBypassServiceWorker", {bypass: true});
      }

      await page.evaluateOnNewDocument("Object.defineProperty(navigator, \"webdriver\", {value: false});");

      if (this.params.behaviorOpts && !page.__bx_inited) {
        await page.exposeFunction(BEHAVIOR_LOG_FUNC, (logdata) => this._behaviorLog(logdata, url));
        await page.evaluateOnNewDocument(behaviors + `;\nself.__bx_behaviors.init(${this.params.behaviorOpts});`);
        page.__bx_inited = true;
      }

      // run custom driver here
      await this.driver({page, data, crawler: this});

      const title = await page.title();

      if (this.params.screenshot) {
        if (!page.isHTMLPage) {
          this.logger.info("Skipping screenshots for non-HTML page", logDetails);
        }
        const archiveDir = path.join(this.collDir, "archive");
        const screenshots = new Screenshots({page, url, directory: archiveDir});
        if (this.params.screenshot.includes("view")) {
          await screenshots.take();
        }
        if (this.params.screenshot.includes("fullPage")) {
          await screenshots.takeFullPage();
        }
        if (this.params.screenshot.includes("thumbnail")) {
          await screenshots.takeThumbnail();
        }
      }

      let text = "";
      if (this.params.text && page.isHTMLPage) {
        const client = await page.target().createCDPSession();
        const result = await client.send("DOM.getDocument", {"depth": -1, "pierce": true});
        text = await new TextExtract(result).parseTextFromDom();
      }

      await this.writePage(data, title, this.params.text ? text : null);

      if (this.params.behaviorOpts) {
        if (!page.isHTMLPage) {
          this.logger.info("Skipping behaviors for non-HTML page", logDetails, "behavior");
        } else {
          const behaviorTimeout = this.params.behaviorTimeout / 1000;
          this.logger.info("Behaviors started", {behaviorTimeout, ...logDetails}, "behavior");
          const res = await Promise.race([
            this.sleep(behaviorTimeout),
            Promise.allSettled(
              page.frames().
                filter(frame => this.shouldRunBehavior(frame, logDetails)).
                map(frame => evaluateWithCLI(frame, "self.__bx_behaviors.run();", logDetails, "behavior"))
            )
          ]);
          if (res && res.length) {
            this.logger.info("Behaviors finished", {finished: res.length, ...logDetails}, "behavior");
          } else {
            this.logger.error("Behaviors timed out", logDetails, "behavior");
          }
        }
      }

      this.logger.info("Page finished", logDetails, "pageStatus");

      await this.checkLimits();

      await this.serializeConfig();

    } catch (e) {
      this.logger.error("Page Errored", {...e, ...logDetails}, "pageStatus");
      await this.markPageFailed(page);
    }
  }

  async shouldRunBehavior(frame, logDetails) {
    if (!frame.parentFrame()) {
      return true;
    }

    const frameUrl = frame.url();

    let res;

    if (frameUrl === "about:blank") {
      res = false;
    } else {
      res = !(await this.adBlockRules.shouldBlock(null, frameUrl, logDetails));
    }

    if (!res) {
      this.logger.info("Skipping behavior for frame", {frameUrl, ...logDetails}, "behavior");
    }

    return res;
  }

  async createWARCInfo(filename) {
    const warcVersion = "WARC/1.0";
    const type = "warcinfo";
    const packageFileJSON = JSON.parse(await fsp.readFile("../app/package.json"));
    const warcioPackageJSON = JSON.parse(await fsp.readFile("/app/node_modules/warcio/package.json"));
    const pywbVersion = child_process.execSync("pywb -V", {encoding: "utf8"}).trim().split(" ")[1];

    const info = {
      "software": `Browsertrix-Crawler ${packageFileJSON.version} (with warcio.js ${warcioPackageJSON.version} pywb ${pywbVersion})`,
      "format": "WARC File Format 1.0"
    };

    const warcInfo = {...info, ...this.params.warcInfo, };
    const record = await warcio.WARCRecord.createWARCInfo({filename, type, warcVersion}, warcInfo);
    const buffer = await warcio.WARCSerializer.serialize(record, {gzip: true});
    return buffer;
  }

  async healthCheck(req, res) {
    const threshold = this.params.workers * 2;
    const pathname = url.parse(req.url).pathname;
    switch (pathname) {
    case "/healthz":
      if (this.errorCount < threshold) {
        this.logger.debug(`health check ok, num errors ${this.errorCount} < ${threshold}`);
        res.writeHead(200);
        res.end();
      }
      return;
    }

    this.logger.error(`health check failed: ${this.errorCount} >= ${threshold}`);
    res.writeHead(503);
    res.end();
  }

  async checkLimits() {
    let interrupt = false;

    if (this.params.sizeLimit) {
      const dir = path.join(this.collDir, "archive");

      const size = await getDirSize(dir);

      if (size >= this.params.sizeLimit) {
        this.logger.info(`Size threshold reached ${size} >= ${this.params.sizeLimit}, stopping`);
        interrupt = true;
        this.clearOnExit = true;
      }
    }

    if (this.params.timeLimit) {
      const elapsed = (Date.now() - this.startTime) / 1000;
      if (elapsed > this.params.timeLimit) {
        this.logger.info(`Time threshold reached ${elapsed} > ${this.params.timeLimit}, stopping`);
        interrupt = true;
      }
    }

    if (interrupt) {
      this.gracefulFinish();
    }
  }

  gracefulFinish() {
    this.crawlState.setDrain(true);
    this.interrupted = true;
    if (!this.params.waitOnDone) {
      this.finalExit = true;
    }
  }

  prepareForExit(markDone = true) {
    if (!markDone) {
      this.params.waitOnDone = false;
      this.clearOnExit = true;
      this.logger.info("SIGNAL: Preparing for exit of this crawler instance only");
    } else {
      this.logger.info("SIGNAL: Preparing for final exit of all crawlers");
      this.finalExit = true;
    }
  }

  async serializeAndExit() {
    await this.serializeConfig();
    process.exit(0);
  }

  async crawl() {
    this.profileDir = await loadProfile(this.params.profile);

    if (this.params.healthCheckPort) {
      this.healthServer = http.createServer((...args) => this.healthCheck(...args));
      this.logger.info(`Healthcheck server started on ${this.params.healthCheckPort}`);
      this.healthServer.listen(this.params.healthCheckPort);
    }

    try {
      const driverUrl = new URL(this.params.driver, import.meta.url);
      this.driver = (await import(driverUrl)).default;
    } catch(e) {
      this.logger.warn(`Error importing driver ${this.params.driver}`, e);
      return;
    }

    await this.initCrawlState();

    let initState = await this.crawlState.getStatus();

    while (initState === "debug") {
      this.logger.info("Paused for debugging, will continue after manual resume");

      await this.sleep(60);

      initState = await this.crawlState.getStatus();
    }

    // if already done, don't crawl anymore
    if (initState === "done") {
      this.done = true;

      if (this.params.waitOnDone) {
        this.logger.info("Already done, waiting for signal to exit...");

        // wait forever until signal
        await new Promise(() => {});
      }

      return;
    }

    if (this.params.generateWACZ) {
      this.storage = initStorage();
    }

<<<<<<< HEAD
=======
    // Puppeteer Cluster init and options
    this.cluster = await Cluster.launch({
      concurrency: this.params.newContext,
      maxConcurrency: this.params.workers,
      skipDuplicateUrls: false,
      // effectively disable
      timeout: 1e8,
      puppeteerOptions: this.puppeteerArgs,
      puppeteer,
      monitor: false
    });


    this.cluster.jobQueue = this.crawlState;

>>>>>>> ac5a7203
    await this.crawlState.setStatus("running");

    if (this.params.state) {
      await this.crawlState.load(this.params.state, this.params.scopedSeeds, true);
    }

    await this.initPages();

    this.adBlockRules = new AdBlockRules(this.captureBasePrefix, this.params.adBlockMessage, this.logger);

    if (this.params.blockRules && this.params.blockRules.length) {
      this.blockRules = new BlockRules(this.params.blockRules, this.captureBasePrefix, this.params.blockMessage, this.logger);
    }

    this.screencaster = this.initScreenCaster();

    for (let i = 0; i < this.params.scopedSeeds.length; i++) {
      const seed = this.params.scopedSeeds[i];
      if (!await this.queueUrl(i, seed.url, 0, 0)) {
        if (this.limitHit) {
          break;
        }
      }

      if (seed.sitemap) {
        await this.parseSitemap(seed.sitemap, i);
      }
    }

    this.workerPool = new WorkerPool({
      maxConcurrency: this.params.workers,
      timeout: this.params.timeout * 2,
      puppeteerOptions: this.puppeteerArgs,
      crawlState: this.crawlState,
      screencaster: this.screencaster,
      task: (opts) => this.crawlPage(opts)
    });

    await this.workerPool.work();

    await this.workerPool.close();

    await this.serializeConfig(true);

    if (this.pagesFH) {
      await this.pagesFH.sync();
      await this.pagesFH.close();
    }

    await this.writeStats(true);

    // extra wait for all resources to land into WARCs
    await this.awaitPendingClear();

    if (this.params.combineWARC) {
      await this.combineWARC();
    }

    if (this.params.generateCDX) {
      this.logger.info("Generating CDX");
      await this.awaitProcess(child_process.spawn("wb-manager", ["reindex", this.params.collection], {cwd: this.params.cwd}));
    }

    await this.closeLog();

    if (this.params.generateWACZ && (!this.interrupted || this.finalExit || this.clearOnExit)) {
      await this.generateWACZ();

      if (this.clearOnExit) {
        this.logger.info(`Clearing ${this.collDir} before exit`);
        try {
          fs.rmSync(this.collDir, { recursive: true, force: true });
        } catch(e) {
          this.logger.warn(`Unable to clear ${this.collDir} before exit`, e);
        }
      }
    }

    if (this.params.waitOnDone && (!this.interrupted || this.finalExit)) {
      this.done = true;
      this.logger.info("All done, waiting for signal...");
      await this.crawlState.setStatus("done");

      // wait forever until signal
      await new Promise(() => {});
    }
  }

  async closeLog() {
    // close file-based log
    setExternalLogStream(null);
    try {
      await new Promise(resolve => this.logFH.close(() => resolve()));
    } catch (e) {
      // ignore
    }
  }

  async generateWACZ() {
    this.logger.info("Generating WACZ");

    const archiveDir = path.join(this.collDir, "archive");

    // Get a list of the warcs inside
    const warcFileList = await fsp.readdir(archiveDir);

    // is finished (>0 pages and all pages written)
    const isFinished = await this.crawlState.isFinished();

    this.logger.info(`Num WARC Files: ${warcFileList.length}`);
    if (!warcFileList.length) {
      // if finished, just return
      if (isFinished) {
        return;
      }
      this.logger.fatal("No WARC Files, assuming crawl failed");
    }

    // Build the argument list to pass to the wacz create command
    const waczFilename = this.params.collection.concat(".wacz");
    const waczPath = path.join(this.collDir, waczFilename);

    const createArgs = [
      "create",
      "--split-seeds",
      "-o", waczPath,
      "--pages", this.pagesFile,
      "--log-directory", this.logDir
    ];

    if (process.env.WACZ_SIGN_URL) {
      createArgs.push("--signing-url");
      createArgs.push(process.env.WACZ_SIGN_URL);
      if (process.env.WACZ_SIGN_TOKEN) {
        createArgs.push("--signing-token");
        createArgs.push(process.env.WACZ_SIGN_TOKEN);
      }
    }

    createArgs.push("-f");

    warcFileList.forEach((val, index) => createArgs.push(path.join(archiveDir, val))); // eslint-disable-line  no-unused-vars

    // create WACZ
    const waczResult = await this.awaitProcess(child_process.spawn("wacz" , createArgs));

    if (waczResult !== 0) {
      this.logger.error("Error creating WACZ", {"status code": waczResult});
      this.logger.fatal("Unable to write WACZ successfully");
    }

    this.logger.debug(`WACZ successfully generated and saved to: ${waczPath}`);

    // Verify WACZ
    /*
    const validateArgs = ["validate"];
    validateArgs.push("-f");
    validateArgs.push(waczPath);

    const waczVerifyResult = await this.awaitProcess(child_process.spawn("wacz", validateArgs));

    if (waczVerifyResult !== 0) {
      console.log("validate", waczVerifyResult);
      this.logger.fatal("Unable to verify WACZ created successfully");
    }
*/
    if (this.storage) {
      const filename = process.env.STORE_FILENAME || "@ts-@id.wacz";
      const targetFilename = interpolateFilename(filename, this.crawlId);

      await this.storage.uploadCollWACZ(waczPath, targetFilename, isFinished);
    }
  }

  awaitProcess(proc) {
    proc.stdout.on("data", (data) => {
      this.logger.info(data.toString());
    });

    proc.stderr.on("data", (data) => {
      this.logger.error(data.toString());
    });
    return new Promise((resolve) => {
      proc.on("close", (code) => resolve(code));
    });
  }

  async writeStats(toFile=false) {
    if (!this.params.logging.includes("stats")) {
      return;
    }

    const realSize = await this.crawlState.realSize();
    const pendingList = await this.crawlState.getPendingList();
    const done = await this.crawlState.numDone();
    const total = realSize + pendingList.length + done;
    const limit = {max: this.params.limit || 0, hit: this.limitHit};
    const stats = {
      "crawled": done,
      "total": total,
      "pending": pendingList.length,
      "limit": limit,
      "pendingPages": pendingList.map(x => JSON.stringify(x))
    };

    this.logger.info("Crawl statistics", stats, "crawlStatus");

    if (toFile && this.params.statsFilename) {
      try {
        await fsp.writeFile(this.params.statsFilename, JSON.stringify(stats, null, 2));
      } catch (err) {
        this.logger.warn("Stats output failed", err);
      }
    }
  }

  async loadPage(page, urlData, selectorOptsList = DEFAULT_SELECTORS) {
    const {url, seedId, depth, extraHops = 0} = urlData;

    const logDetails = {page: url};

    let isHTMLPage = true;

    if (!await this.isHTML(url)) {
      isHTMLPage = false;
      try {
        if (await this.directFetchCapture(url)) {
          return;
        }
      } catch (e) {
        // ignore failed direct fetch attempt, do browser-based capture
      }
    }

    if (this.adBlockRules && this.params.blockAds) {
      await this.adBlockRules.initPage(page);
    }

    if (this.blockRules) {
      await this.blockRules.initPage(page);
    }

    let ignoreAbort = false;

    // Detect if ERR_ABORTED is actually caused by trying to load a non-page (eg. downloadable PDF),
    // if so, don't report as an error
    page.once("requestfailed", (req) => {
      ignoreAbort = shouldIgnoreAbort(req);
    });

    // more serious page error, mark page session as invalid
    page.on("error", () => this.markPageFailed(page));

    page.on("console", (msg) => {
      if (this.params.logging.includes("jserrors") && (msg.type() === "error")) {
        this.logger.warn(msg.text(), {"location": msg.location()}, "jsError");
      }
    });

    const gotoOpts = isHTMLPage ? this.gotoOpts : "domcontentloaded";

    try {
      await page.goto(url, gotoOpts);
      if (this.errorCount > 0) {
        this.logger.info(`Page loaded, resetting error count ${this.errorCount} to 0`, logDetails);
        this.errorCount = 0;
      }
    } catch (e) {
      let msg = e.message || "";
      if (!msg.startsWith("net::ERR_ABORTED") || !ignoreAbort) {
        const mainMessage = e.name === "TimeoutError" ? "Page Load Timeout" : "Page Load Error";
        this.logger.error(mainMessage, {msg, ...logDetails});
        this.errorCount++;
      }
    }

    page.isHTMLPage = isHTMLPage;

    if (!isHTMLPage) {
      return;
    }

    const seed = this.params.scopedSeeds[seedId];

    await this.checkCF(page, logDetails);

    await this.netIdle(page, logDetails);

    // skip extraction if at max depth
    if (seed.isAtMaxDepth(depth) || !selectorOptsList) {
      return;
    }

    for (const opts of selectorOptsList) {
      const links = await this.extractLinks(page, opts);
      await this.queueInScopeUrls(seedId, links, depth, extraHops);
    }
  }

  async markPageFailed(page) {
    page.__failed = true;
    this.errorCount++;
    if (this.screencaster) {
      await this.screencaster.endTarget(page.target());
    }
  }

  async netIdle(page, details) {
    if (!this.params.netIdleWait) {
      return;
    }
    // in case page starts loading via fetch/xhr immediately after page load,
    // we want to ensure we don't exit too early
    await this.sleep(0.5);

    try {
      await page.waitForNetworkIdle({timeout: this.params.netIdleWait * 1000});
    } catch (e) {
      this.logger.info("waitForNetworkIdle timed out, ignoring", details);
      // ignore, continue
    }
  }

  async extractLinks(page, {selector = "a[href]", extract = "href", isAttribute = false} = {}) {
    const results = [];

    const loadProp = (selector, extract) => {
      return [...document.querySelectorAll(selector)].map(elem => elem[extract]);
    };

    const loadAttr = (selector, extract) => {
      return [...document.querySelectorAll(selector)].map(elem => elem.getAttribute(extract));
    };

    const loadFunc = isAttribute ? loadAttr : loadProp;

    try {
      const linkResults = await Promise.allSettled(page.frames().map(frame => frame.evaluate(loadFunc, selector, extract)));

      if (linkResults) {
        for (const linkResult of linkResults) {
          if (!linkResult.value) continue;
          for (const link of linkResult.value) {
            results.push(link);
          }
        }
      }

    } catch (e) {
      this.logger.warn("Link Extraction failed", e);
    }
    return results;
  }

  async queueInScopeUrls(seedId, urls, depth, extraHops = 0) {
    try {
      depth += 1;

      // new number of extra hops, set if this hop is out-of-scope (oos)
      const newExtraHops = extraHops + 1;

      for (const possibleUrl of urls) {
        const res = this.isInScope({url: possibleUrl, extraHops: newExtraHops, depth, seedId});

        if (!res) {
          continue;
        }

        const {url, isOOS} = res;

        if (url) {
          await this.queueUrl(seedId, url, depth, isOOS ? newExtraHops : extraHops);
        }
      }
    } catch (e) {
      this.logger.error("Queuing Error", e);
    }
  }

  async checkCF(page, logDetails) {
    try {
      while (await page.$("div.cf-browser-verification.cf-im-under-attack")) {
        this.logger.info("Cloudflare Check Detected, waiting for reload...", logDetails);
        await this.sleep(5.5);
      }
    } catch (e) {
      //this.logger.warn("Check CF failed, ignoring");
    }
  }

  async queueUrl(seedId, url, depth, extraHops = 0) {
    this.logger.debug(`Queuing url ${url}`);
    if (this.limitHit) {
      return false;
    }

    if (this.params.limit > 0 && (await this.crawlState.numRealSeen() >= this.params.limit)) {
      this.limitHit = true;
      return false;
    }

    if (await this.crawlState.has(url)) {
      return false;
    }

    await this.crawlState.add(url);
    const urlData = {url, seedId, depth};
    if (extraHops) {
      urlData.extraHops = extraHops;
    }
    await this.crawlState.push(urlData);
    return true;
  }

  async initPages() {
    try {
      let createNew = false;

      // create pages dir if doesn't exist and write pages.jsonl header
      if (fs.existsSync(this.pagesDir) != true){
        await fsp.mkdir(this.pagesDir);
        createNew = true;
      }

      this.pagesFH = await fsp.open(this.pagesFile, "a");

      if (createNew) {
        const header = {"format": "json-pages-1.0", "id": "pages", "title": "All Pages"};
        if (this.params.text) {
          header["hasText"] = true;
          this.logger.info("Text Extraction: Enabled");
        } else {
          header["hasText"] = false;
          this.logger.info("Text Extraction: Disabled");
        }
        const header_formatted = JSON.stringify(header).concat("\n");
        await this.pagesFH.writeFile(header_formatted);
      }

    } catch(err) {
      this.logger.error("pages/pages.jsonl creation failed", err);
    }
  }

  async writePage({url, depth}, title, text) {
    const id = uuidv4();
    const row = {"id": id, "url": url, "title": title};

    if (depth === 0) {
      row.seed = true;
    }

    if (text !== null) {
      row.text = text;
    }

    const processedRow = JSON.stringify(row) + "\n";
    try {
      await this.pagesFH.writeFile(processedRow);
    } catch (err) {
      this.logger.warn("pages/pages.jsonl append failed", err);
    }
  }

  resolveAgent(urlParsed) {
    return urlParsed.protocol === "https:" ? HTTPS_AGENT : HTTP_AGENT;
  }

  async isHTML(url) {
    try {
      const resp = await fetch(url, {
        method: "HEAD",
        headers: this.headers,
        agent: this.resolveAgent
      });
      if (resp.status !== 200) {
        this.logger.debug(`Skipping HEAD check ${url}, invalid status ${resp.status}`);
        return true;
      }

      const contentType = resp.headers.get("Content-Type");

      // just load if no content-type
      if (!contentType) {
        return true;
      }

      const mime = contentType.split(";")[0];

      if (HTML_TYPES.includes(mime)) {
        return true;
      }

      return false;
    } catch(e) {
      // can't confirm not html, so try in browser
      return true;
    }
  }

  async directFetchCapture(url) {
    //console.log(`Direct capture: ${this.capturePrefix}${url}`);
    const abort = new AbortController();
    const signal = abort.signal;
    const resp = await fetch(this.capturePrefix + url, {signal, headers: this.headers, redirect: "manual"});
    abort.abort();
    return resp.status === 200 && !resp.headers.get("set-cookie");
  }

  async awaitPendingClear() {
    this.logger.info("Waiting to ensure pending data is written to WARCs...");

    const redis = await initRedis("redis://localhost/0");

    while (!this.interrupted) {
      try {
        const count = Number(await redis.get(`pywb:${this.params.collection}:pending`) || 0);
        if (count <= 0) {
          break;
        }
        this.logger.debug(`Still waiting for ${count} pending requests to finish...`);
      } catch (e) {
        break;
      }

      await this.sleep(1);
    }
  }

  sleep(seconds) {
    return new Promise(resolve => setTimeout(resolve, seconds * 1000));
  }

  async parseSitemap(url, seedId) {
    const sitemapper = new Sitemapper({
      url,
      timeout: 15000,
      requestHeaders: this.headers
    });

    try {
      const { sites } = await sitemapper.fetch();
      await this.queueInScopeUrls(seedId, sites, 0);
    } catch(e) {
      this.logger.warn("Error fetching sites from sitemap", e);
    }
  }

  async combineWARC() {
    this.logger.info("Generating Combined WARCs");

    // Get the list of created Warcs
    const warcLists = await fsp.readdir(path.join(this.collDir, "archive"));

    this.logger.debug(`Combining ${warcLists.length} WARCs...`);

    const fileSizeObjects = []; // Used to sort the created warc by fileSize

    // Go through a list of the created works and create an array sorted by their filesize with the largest file first.
    for (let i = 0; i < warcLists.length; i++) {
      const fileName = path.join(this.collDir, "archive", warcLists[i]);
      const fileSize = await getFileSize(fileName);
      fileSizeObjects.push({"fileSize": fileSize, "fileName": fileName});
      fileSizeObjects.sort((a, b) => b.fileSize - a.fileSize);
    }

    const generatedCombinedWarcs = [];

    // Used to name combined warcs, default to -1 for first increment
    let combinedWarcNumber = -1;

    // write combine WARC to collection root
    let combinedWarcFullPath = "";

    // fileHandler
    let fh = null;

    // Iterate through the sorted file size array.
    for (let j = 0; j < fileSizeObjects.length; j++) {

      // if need to rollover to new warc
      let doRollover = false;

      // set to true for first warc
      if (combinedWarcNumber < 0) {
        doRollover = true;
      } else {
        // Check the size of the existing combined warc.
        const currentCombinedWarcSize = await getFileSize(combinedWarcFullPath);

        //  If adding the current warc to the existing combined file creates a file smaller than the rollover size add the data to the combinedWarc
        const proposedWarcSize = fileSizeObjects[j].fileSize + currentCombinedWarcSize;

        doRollover = (proposedWarcSize >= this.params.rolloverSize);
      }

      if (doRollover) {
        // If adding the current warc to the existing combined file creates a file larger than the rollover size do the following:
        // 1. increment the combinedWarcNumber
        // 2. create the name of the new combinedWarcFile
        // 3. Write the header out to the new file
        // 4. Write out the current warc data to the combinedFile
        combinedWarcNumber = combinedWarcNumber + 1;

        const combinedWarcName = `${this.params.collection}_${combinedWarcNumber}.warc.gz`;

        // write combined warcs to root collection dir as they're output of a collection (like wacz)
        combinedWarcFullPath = path.join(this.collDir, combinedWarcName);

        if (fh) {
          fh.end();
        }

        fh = fs.createWriteStream(combinedWarcFullPath, {flags: "a"});

        generatedCombinedWarcs.push(combinedWarcName);

        const warcBuffer = await this.createWARCInfo(combinedWarcName);
        fh.write(warcBuffer);
      }

      this.logger.debug(`Appending WARC ${fileSizeObjects[j].fileName}`);

      const reader = fs.createReadStream(fileSizeObjects[j].fileName);

      const p = new Promise((resolve) => {
        reader.on("end", () => resolve());
      });

      reader.pipe(fh, {end: false});

      await p;
    }

    if (fh) {
      await fh.end();
    }

    this.logger.debug(`Combined WARCs saved as: ${generatedCombinedWarcs}`);
  }

  async serializeConfig(done = false) {
    switch (this.params.saveState) {
    case "never":
      return;

    case "partial":
      if (!done) {
        return;
      }
      if (await this.crawlState.isFinished()) {
        return;
      }
      break;

    case "always":
    default:
      break;
    }

    const now = new Date();

    if (!done) {
      // if not done, save state only after specified interval has elapsed
      if ((now.getTime() - this.lastSaveTime) < this.saveStateInterval) {
        return;
      }
    }

    this.lastSaveTime = now.getTime();

    const ts = now.toISOString().slice(0,19).replace(/[T:-]/g, "");

    const crawlDir = path.join(this.collDir, "crawls");

    await fsp.mkdir(crawlDir, {recursive: true});

    const filenameOnly = `crawl-${ts}-${this.params.crawlId}.yaml`;

    const filename = path.join(crawlDir, filenameOnly);

    const state = await this.crawlState.serialize();

    if (this.origConfig) {
      this.origConfig.state = state;
    }
    const res = yaml.dump(this.origConfig, {lineWidth: -1});
    try {
      this.logger.info(`Saving crawl state to: ${filename}`);
      await fsp.writeFile(filename, res);
    } catch (e) {
      this.logger.error(`Failed to write save state file: ${filename}`, e);
      return;
    }

    this.saveStateFiles.push(filename);

    if (this.saveStateFiles.length > this.params.saveStateHistory) {
      const oldFilename = this.saveStateFiles.shift();
      this.logger.info(`Removing old save-state: ${oldFilename}`);
      try {
        await fsp.unlink(oldFilename);
      } catch (e) {
        this.logger.error(`Failed to delete old save state file: ${oldFilename}`);
      }
    }

    if (this.storage && done && this.params.saveState === "always") {
      const targetFilename = interpolateFilename(filenameOnly, this.crawlId);

      await this.storage.uploadFile(filename, targetFilename);
    }
  }
}

function shouldIgnoreAbort(req) {
  try {
    const failure = req.failure() && req.failure().errorText;
    if (failure !== "net::ERR_ABORTED" || req.resourceType() !== "document") {
      return false;
    }

    const resp = req.response();
    const headers = resp && resp.headers();

    if (!headers) {
      return false;
    }

    if (headers["content-disposition"] || 
       (headers["content-type"] && !headers["content-type"].startsWith("text/"))) {
      return true;
    }
  } catch (e) {
    return false;
  }
}
<|MERGE_RESOLUTION|>--- conflicted
+++ resolved
@@ -21,12 +21,8 @@
 import { Screenshots } from "./util/screenshots.js";
 import { parseArgs } from "./util/argParser.js";
 import { initRedis } from "./util/redis.js";
-<<<<<<< HEAD
-import { Logger } from "./util/logger.js";
+import { Logger, setExternalLogStream } from "./util/logger.js";
 import { WorkerPool } from "./util/worker.js";
-=======
-import { Logger, setExternalLogStream } from "./util/logger.js";
->>>>>>> ac5a7203
 
 import { getBrowserExe, loadProfile, chromeArgs, getDefaultUA, evaluateWithCLI } from "./util/browser.js";
 
@@ -624,24 +620,6 @@
       this.storage = initStorage();
     }
 
-<<<<<<< HEAD
-=======
-    // Puppeteer Cluster init and options
-    this.cluster = await Cluster.launch({
-      concurrency: this.params.newContext,
-      maxConcurrency: this.params.workers,
-      skipDuplicateUrls: false,
-      // effectively disable
-      timeout: 1e8,
-      puppeteerOptions: this.puppeteerArgs,
-      puppeteer,
-      monitor: false
-    });
-
-
-    this.cluster.jobQueue = this.crawlState;
-
->>>>>>> ac5a7203
     await this.crawlState.setStatus("running");
 
     if (this.params.state) {
