--- conflicted
+++ resolved
@@ -1085,7 +1085,6 @@
       true
     );
 
-<<<<<<< HEAD
     // if (!isHTMLPage) {
     //   try {
     //     const captureResult = await timedRun(
@@ -1103,26 +1102,6 @@
     //     // ignore failed direct fetch attempt, do browser-based capture
     //   }
     // }
-=======
-    if (!isHTMLPage) {
-      try {
-        const captureResult = await timedRun(
-          this.directFetchCapture(url),
-          FETCH_TIMEOUT_SECS,
-          "Direct fetch capture attempt timed out",
-          logDetails,
-          "fetch",
-          true
-        );
-        if (captureResult) {
-          logger.info("Direct fetch successful", {url, ...logDetails}, "fetch");
-          return;
-        }
-      } catch (e) {
-        // ignore failed direct fetch attempt, do browser-based capture
-      }
-    }
->>>>>>> c6cbbc1a
 
     let ignoreAbort = false;
 
@@ -1402,14 +1381,8 @@
     }
   }
 
-<<<<<<< HEAD
-  async writePage({pageid, url, depth, title, text, loadState}) {
+  async writePage({pageid, url, depth, title, text, loadState, favicon}) {
     const row = {id: pageid, url, title, loadState};
-=======
-  async writePage({url, depth, title, text, loadState, favicon}) {
-    const id = uuidv4();
-    const row = {id, url, title, loadState};
->>>>>>> c6cbbc1a
 
     if (depth === 0) {
       row.seed = true;
