--- conflicted
+++ resolved
@@ -128,11 +128,7 @@
 
   try {
     containerId = execSync(
-<<<<<<< HEAD
-      `docker run -d -p 36379:6379 -e CRAWL_ID=test -v $PWD/test-crawls:/crawls -v $PWD/tests/fixtures:/tests/fixtures webrecorder/browsertrix-crawler crawl --collection int-state-test --url https://webrecorder.net/ --config /crawls/collections/int-state-test/crawls/${savedStateFile} --debugAccessRedis --limit 10 --behaviors ""`,
-=======
-      `docker run -d -p ${port}:6379 -e CRAWL_ID=test -v $PWD/test-crawls:/crawls -v $PWD/tests/fixtures:/tests/fixtures webrecorder/browsertrix-crawler crawl --collection int-state-test --url https://webrecorder.net/ --config /crawls/collections/int-state-test/crawls/${savedStateFile} --debugAccessRedis --limit 5`,
->>>>>>> 6b6cb413
+      `docker run -d -p ${port}:6379 -e CRAWL_ID=test -v $PWD/test-crawls:/crawls -v $PWD/tests/fixtures:/tests/fixtures webrecorder/browsertrix-crawler crawl --collection int-state-test --url https://webrecorder.net/ --config /crawls/collections/int-state-test/crawls/${savedStateFile} --debugAccessRedis --limit 10 --behaviors ""`,
       { encoding: "utf-8" },
     );
   } catch (error) {
@@ -159,17 +155,7 @@
   } catch (e) {
     console.log(e);
   } finally {
-<<<<<<< HEAD
     await waitContainerDone(containerId);
-
-    try {
-      await redis.disconnect();
-    } catch (e) {
-      // ignore
-    }
-=======
-    await waitContainer(containerId);
->>>>>>> 6b6cb413
   }
 });
 
