import { execSync } from "child_process";
import fs from "fs";
import path from "path";
import yaml from "js-yaml";
import Redis from "ioredis";


const pagesFile = "test-crawls/collections/int-state-test/pages/pages.jsonl";


function sleep(ms) {
  return new Promise((resolve) => setTimeout(resolve, ms));
}

async function waitContainerDone(containerId) {
  // containerId is initially the full id, but docker ps
  // only prints the short id (first 12 characters)
  containerId = containerId.slice(0, 12);

  while (true) {
    try {
      const res = execSync("docker ps -q", { encoding: "utf-8" });
      if (res.indexOf(containerId) < 0) {
        return;
      }
    } catch (e) {
      console.error(e);
    }
    await sleep(500);
  }
}

async function killContainer(containerId) {
  try {
    execSync(`docker kill -s SIGINT ${containerId}`);
  } catch (e) {
    return;
  }

  await waitContainerDone(containerId);
}


let savedStateFile;
let state;
let numDone;
let numQueued;
let finished;

test("check crawl interrupted + saved state written", async () => {
  let containerId = null;

  try {
    containerId = execSync(
      "docker run -d -v $PWD/test-crawls:/crawls -v $PWD/tests/fixtures:/tests/fixtures webrecorder/browsertrix-crawler crawl --collection int-state-test --url https://www.webrecorder.net/ --limit 10 --behaviors \"\"",
      { encoding: "utf-8" },
      //wait.callback,
    );
  } catch (error) {
    console.log(error);
  }

  // remove existing pagesFile to support reentrancy
  try {
    fs.unlinkSync(pagesFile);
  } catch (e) {
    // ignore
  }

  while (true) {
    try {
      const pages = fs
        .readFileSync(pagesFile, { encoding: "utf-8" })
        .trim()
        .split("\n");

      if (pages.length >= 2) {
        break;
      }
    } catch (e) {
      // ignore
    }

    await sleep(500);
  }

  await killContainer(containerId);

  const savedStates = fs.readdirSync(
    "test-crawls/collections/int-state-test/crawls",
  );
  expect(savedStates.length > 0).toEqual(true);

  savedStateFile = savedStates[savedStates.length - 1];
});

test("check parsing saved state + page done + queue present", () => {
  expect(savedStateFile).toBeTruthy();

  const savedState = fs.readFileSync(
    path.join("test-crawls/collections/int-state-test/crawls", savedStateFile),
    "utf-8",
  );

  const saved = yaml.load(savedState);

  state = saved.state;
  finished = state.finished;

  numDone = finished.length;
  numQueued = state.queued.length;

  expect(!!state).toBe(true);
  expect(numDone > 0).toEqual(true);
  expect(numQueued > 0).toEqual(true);
  expect(numDone + numQueued).toEqual(10);

  // ensure extra seeds also set
  expect(state.extraSeeds).toEqual([
    `{"origSeedId":0,"newUrl":"https://webrecorder.net/"}`,
  ]);
});

test("check crawl restarted with saved state", async () => {
  let containerId = null;

  const port = 36379;

  try {
    containerId = execSync(
<<<<<<< HEAD
      `docker run -d -p 36379:6379 -e CRAWL_ID=test -v $PWD/test-crawls:/crawls -v $PWD/tests/fixtures:/tests/fixtures webrecorder/browsertrix-crawler crawl --collection int-state-test --url https://webrecorder.net/ --config /crawls/collections/int-state-test/crawls/${savedStateFile} --debugAccessRedis --limit 10 --behaviors ""`,
=======
      `docker run -d -p ${port}:6379 -e CRAWL_ID=test -v $PWD/test-crawls:/crawls -v $PWD/tests/fixtures:/tests/fixtures webrecorder/browsertrix-crawler crawl --collection int-state-test --url https://webrecorder.net/ --config /crawls/collections/int-state-test/crawls/${savedStateFile} --debugAccessRedis --limit 10 --behaviors ""`,
>>>>>>> 1325cc38
      { encoding: "utf-8" },
    );
  } catch (error) {
    console.log(error);
  }

  await sleep(2000);

  const redis = new Redis(`redis://127.0.0.1:${port}/0`, { lazyConnect: true, retryStrategy: () => null });

  try {
    await redis.connect({
      maxRetriesPerRequest: 100,
    });

    await sleep(2000);

    expect(await redis.get("test:d")).toBe(numDone + "");

    for (const url of finished) {
      const res = await redis.sismember("test:s", url);
      expect(res).toBe(1);
    }
  } catch (e) {
    console.log(e);
  } finally {
    await waitContainerDone(containerId);
<<<<<<< HEAD

    try {
      await redis.disconnect();
    } catch (e) {
      // ignore
    }
=======
>>>>>>> 1325cc38
  }
});

test("ensure correct number of pages was written", () => {
  const pages = fs
    .readFileSync(pagesFile, { encoding: "utf-8" })
    .trim()
    .split("\n");

  // first line is the header
  expect(pages.length).toBe(10 + 1);
});<|MERGE_RESOLUTION|>--- conflicted
+++ resolved
@@ -128,11 +128,7 @@
 
   try {
     containerId = execSync(
-<<<<<<< HEAD
-      `docker run -d -p 36379:6379 -e CRAWL_ID=test -v $PWD/test-crawls:/crawls -v $PWD/tests/fixtures:/tests/fixtures webrecorder/browsertrix-crawler crawl --collection int-state-test --url https://webrecorder.net/ --config /crawls/collections/int-state-test/crawls/${savedStateFile} --debugAccessRedis --limit 10 --behaviors ""`,
-=======
       `docker run -d -p ${port}:6379 -e CRAWL_ID=test -v $PWD/test-crawls:/crawls -v $PWD/tests/fixtures:/tests/fixtures webrecorder/browsertrix-crawler crawl --collection int-state-test --url https://webrecorder.net/ --config /crawls/collections/int-state-test/crawls/${savedStateFile} --debugAccessRedis --limit 10 --behaviors ""`,
->>>>>>> 1325cc38
       { encoding: "utf-8" },
     );
   } catch (error) {
@@ -160,15 +156,6 @@
     console.log(e);
   } finally {
     await waitContainerDone(containerId);
-<<<<<<< HEAD
-
-    try {
-      await redis.disconnect();
-    } catch (e) {
-      // ignore
-    }
-=======
->>>>>>> 1325cc38
   }
 });
 
